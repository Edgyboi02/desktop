--- conflicted
+++ resolved
@@ -7,9 +7,6 @@
 import { Repository } from '../../models/repository'
 import { WorkingDirectoryFileChange, FileChange } from '../../models/status'
 import { DiffSelection } from '../../models/diff'
-<<<<<<< HEAD
-import { RepositorySection, Popup, PopupType, Foldout, FoldoutType } from '../app-state'
-=======
 import {
   RepositorySection,
   Popup,
@@ -17,8 +14,6 @@
   Foldout,
   FoldoutType,
 } from '../app-state'
-import { Action } from './actions'
->>>>>>> a61a5bdc
 import { AppStore } from './app-store'
 import { CloningRepository } from './cloning-repositories-store'
 import { Branch } from '../../models/branch'
@@ -32,10 +27,6 @@
 import { fatalError } from '../fatal-error'
 import { isGitOnPath } from '../open-shell'
 import { shell } from './app-shell'
-<<<<<<< HEAD
-import { URLActionType, IOpenRepositoryFromURLAction, IUnknownAction } from '../parse-app-url'
-import { requestAuthenticatedUser, resolveOAuthRequest, rejectOAuthRequest } from '../../lib/oauth'
-=======
 import {
   URLActionType,
   IOpenRepositoryFromURLAction,
@@ -46,36 +37,6 @@
   resolveOAuthRequest,
   rejectOAuthRequest,
 } from '../../lib/oauth'
-import { validatedRepositoryPath } from './validated-repository-path'
-
-/**
- * Extend Error so that we can create new Errors with a callstack different from
- * the callsite.
- */
-class IPCError extends Error {
-  public readonly message: string
-  public readonly stack: string
-
-  public constructor(name: string, message: string, stack: string) {
-    super(name)
-    this.name = name
-    this.message = message
-    this.stack = stack
-  }
-}
-
-interface IResult<T> {
-  type: 'result'
-  readonly result: T
-}
-
-interface IError {
-  type: 'error'
-  readonly error: Error
-}
-
-type IPCResponse<T> = IResult<T> | IError
->>>>>>> a61a5bdc
 
 /**
  * An error handler function.
@@ -99,190 +60,28 @@
 
   public constructor(appStore: AppStore) {
     this.appStore = appStore
-<<<<<<< HEAD
   }
 
   /** Load the initial state for the app. */
   public loadInitialState(): Promise<void> {
     return this.appStore.loadInitialState()
-=======
-
-    appStore.onDidAuthenticate(user => {
-      this.addAccount(user)
-    })
-
-    ipcRenderer.on(
-      'shared/did-update',
-      (event: Electron.IpcMessageEvent, args: any[]) =>
-        this.onSharedDidUpdate(event, args)
-    )
-  }
-
-  public async loadInitialState(): Promise<void> {
-    const users = await this.loadUsers()
-    const repositories = await this.loadRepositories()
-    this.appStore._loadFromSharedProcess(users, repositories, true)
-  }
-
-  private dispatchToSharedProcess<T>(action: Action): Promise<T> {
-    return this.send(action.name, action)
-  }
-
-  private send<T>(name: string, args: Object): Promise<T> {
-    return new Promise<T>((resolve, reject) => {
-      const requestGuid = uuid()
-      ipcRenderer.once(
-        `shared/response/${requestGuid}`,
-        (event: any, args: any[]) => {
-          const response: IPCResponse<T> = args[0]
-          if (response.type === 'result') {
-            resolve(response.result)
-          } else {
-            const errorInfo = response.error
-            const error = new IPCError(
-              errorInfo.name,
-              errorInfo.message,
-              errorInfo.stack || ''
-            )
-            if (__DEV__) {
-            }
-
-            reject(error)
-          }
-        }
-      )
-
-      ipcRenderer.send('shared/request', [{ guid: requestGuid, name, args }])
-    })
-  }
-
-  private onSharedDidUpdate(event: Electron.IpcMessageEvent, args: any[]) {
-    const state: {
-      repositories: ReadonlyArray<IRepository>
-      accounts: ReadonlyArray<IAccount>
-    } =
-      args[0].state
-    const inflatedAccounts = state.accounts.map(Account.fromJSON)
-    const inflatedRepositories = state.repositories.map(Repository.fromJSON)
-    this.appStore._loadFromSharedProcess(
-      inflatedAccounts,
-      inflatedRepositories,
-      false
-    )
-  }
-
-  /** Get the users */
-  private async loadUsers(): Promise<ReadonlyArray<Account>> {
-    const json = await this.dispatchToSharedProcess<ReadonlyArray<IAccount>>({
-      name: 'get-accounts',
-    })
-    return json.map(Account.fromJSON)
-  }
-
-  /** Get the repositories the user has added to the app. */
-  private async loadRepositories(): Promise<ReadonlyArray<Repository>> {
-    const json = await this.dispatchToSharedProcess<
-      ReadonlyArray<IRepository>
-    >({
-      name: 'get-repositories',
-    })
-    return json.map(Repository.fromJSON)
->>>>>>> a61a5bdc
   }
 
   /**
    * Add the repositories at the given paths. If a path isn't a repository, then
    * this will post an error to that affect.
    */
-<<<<<<< HEAD
-  public addRepositories(paths: ReadonlyArray<string>): Promise<ReadonlyArray<Repository>> {
-    return this.appStore._addRepositories(paths)
-  }
-
-  /** Remove the repositories represented by the given IDs from local storage. */
-  public removeRepositories(repositories: ReadonlyArray<Repository | CloningRepository>): Promise<void> {
-    return this.appStore._removeRepositories(repositories)
-  }
-
-  /** Update the repository's `missing` flag. */
-  public async updateRepositoryMissing(repository: Repository, missing: boolean): Promise<Repository> {
-    return this.appStore._updateRepositoryMissing(repository, missing)
-=======
-  public async addRepositories(
+  public addRepositories(
     paths: ReadonlyArray<string>
   ): Promise<ReadonlyArray<Repository>> {
-    const validatedPaths = new Array<string>()
-    for (const path of paths) {
-      const validatedPath = await validatedRepositoryPath(path)
-      if (validatedPath) {
-        validatedPaths.push(validatedPath)
-      } else {
-        this.postError({
-          name: 'add-repository',
-          message: `${path} isn't a git repository.`,
-        })
-      }
-    }
-
-    const json = await this.dispatchToSharedProcess<
-      ReadonlyArray<IRepository>
-    >({
-      name: 'add-repositories',
-      paths: validatedPaths,
-    })
-    const addedRepositories = json.map(Repository.fromJSON)
-
-    const refreshedRepositories = new Array<Repository>()
-    for (const repository of addedRepositories) {
-      const refreshedRepository = await this.refreshGitHubRepositoryInfo(
-        repository
-      )
-      refreshedRepositories.push(refreshedRepository)
-    }
-
-    return refreshedRepositories
+    return this.appStore._addRepositories(paths)
   }
 
   /** Remove the repositories represented by the given IDs from local storage. */
-  public async removeRepositories(
+  public removeRepositories(
     repositories: ReadonlyArray<Repository | CloningRepository>
   ): Promise<void> {
-    const localRepositories = repositories.filter(
-      r => r instanceof Repository
-    ) as ReadonlyArray<Repository>
-    const cloningRepositories = repositories.filter(
-      r => r instanceof CloningRepository
-    ) as ReadonlyArray<CloningRepository>
-    cloningRepositories.forEach(r => {
-      this.appStore._removeCloningRepository(r)
-    })
-
-    const repositoryIDs = localRepositories.map(r => r.id)
-    await this.dispatchToSharedProcess<ReadonlyArray<number>>({
-      name: 'remove-repositories',
-      repositoryIDs,
-    })
-
-    this.showFoldout({ type: FoldoutType.Repository })
-  }
-
-  /** Refresh the associated GitHub repository. */
-  private async refreshGitHubRepositoryInfo(
-    repository: Repository
-  ): Promise<Repository> {
-    const refreshedRepository = await this.appStore._repositoryWithRefreshedGitHubRepository(
-      repository
-    )
-
-    if (structuralEquals(refreshedRepository, repository)) {
-      return refreshedRepository
-    }
-
-    const repo = await this.dispatchToSharedProcess<IRepository>({
-      name: 'update-github-repository',
-      repository: refreshedRepository,
-    })
-    return Repository.fromJSON(repo)
+    return this.appStore._removeRepositories(repositories)
   }
 
   /** Update the repository's `missing` flag. */
@@ -290,13 +89,7 @@
     repository: Repository,
     missing: boolean
   ): Promise<Repository> {
-    const repo = await this.dispatchToSharedProcess<IRepository>({
-      name: 'update-repository-missing',
-      repository,
-      missing,
-    })
-    return Repository.fromJSON(repo)
->>>>>>> a61a5bdc
+    return this.appStore._updateRepositoryMissing(repository, missing)
   }
 
   /** Load the history for the repository. */
@@ -348,21 +141,10 @@
   }
 
   /** Select the repository. */
-<<<<<<< HEAD
-  public selectRepository(repository: Repository | CloningRepository): Promise<Repository | null> {
-    return this.appStore._selectRepository(repository)
-=======
-  public async selectRepository(
+  public selectRepository(
     repository: Repository | CloningRepository
   ): Promise<Repository | null> {
-    let repo = await this.appStore._selectRepository(repository)
-
-    if (repository instanceof Repository) {
-      repo = await this.refreshGitHubRepositoryInfo(repository)
-    }
-
-    return repo
->>>>>>> a61a5bdc
+    return this.appStore._selectRepository(repository)
   }
 
   /** Load the working directory status. */
@@ -476,7 +258,6 @@
     return this.appStore._checkoutBranch(repository, name)
   }
 
-<<<<<<< HEAD
   /** Push the current branch. */
   public push(repository: Repository): Promise<void> {
     return this.appStore._push(repository)
@@ -488,73 +269,20 @@
   }
 
   /** Fetch a specific refspec for the repository. */
-  public fetchRefspec(repository: Repository, fetchspec: string): Promise<void> {
+  public fetchRefspec(
+    repository: Repository,
+    fetchspec: string
+  ): Promise<void> {
     return this.appStore._fetchRefspec(repository, fetchspec)
-=======
-  /**
-   * Perform a function which may need authentication on a repository. This may
-   * first update the GitHub association for the repository.
-   */
-  private async withAuthenticatingUser<T>(
-    repository: Repository,
-    fn: (repository: Repository, account: Account | null) => Promise<T>
-  ): Promise<T> {
-    let updatedRepository = repository
-    let account = this.appStore.getAccountForRepository(updatedRepository)
-    // If we don't have a user association, it might be because we haven't yet
-    // tried to associate the repository with a GitHub repository, or that
-    // association is out of date. So try again before we bail on providing an
-    // authenticating user.
-    if (!account) {
-      updatedRepository = await this.refreshGitHubRepositoryInfo(repository)
-      account = this.appStore.getAccountForRepository(updatedRepository)
-    }
-
-    return fn(updatedRepository, account)
-  }
-
-  /** Push the current branch. */
-  public async push(repository: Repository): Promise<void> {
-    return this.withAuthenticatingUser(repository, (repo, user) =>
-      this.appStore._push(repo, user)
-    )
-  }
-
-  /** Pull the current branch. */
-  public async pull(repository: Repository): Promise<void> {
-    return this.withAuthenticatingUser(repository, (repo, user) =>
-      this.appStore._pull(repo, user)
-    )
-  }
-
-  /** Fetch a specific refspec for the repository. */
-  public fetchRefspec(
-    repository: Repository,
-    fetchspec: string
-  ): Promise<void> {
-    return this.withAuthenticatingUser(repository, (repo, user) => {
-      return this.appStore.fetchRefspec(repo, fetchspec, user)
-    })
->>>>>>> a61a5bdc
   }
 
   /** Fetch all refs for the repository */
   public fetch(repository: Repository): Promise<void> {
-<<<<<<< HEAD
     return this.appStore._fetch(repository)
   }
 
   /** Publish the repository to GitHub with the given properties. */
-  public publishRepository(repository: Repository, name: string, description: string, private_: boolean, account: Account, org: IAPIUser | null): Promise<Repository> {
-    return this.appStore._publishRepository(repository, name, description, private_, account, org)
-=======
-    return this.withAuthenticatingUser(repository, (repo, user) =>
-      this.appStore.fetch(repo, user)
-    )
-  }
-
-  /** Publish the repository to GitHub with the given properties. */
-  public async publishRepository(
+  public publishRepository(
     repository: Repository,
     name: string,
     description: string,
@@ -562,7 +290,7 @@
     account: Account,
     org: IAPIUser | null
   ): Promise<Repository> {
-    await this.appStore._publishRepository(
+    return this.appStore._publishRepository(
       repository,
       name,
       description,
@@ -570,8 +298,6 @@
       account,
       org
     )
-    return this.refreshGitHubRepositoryInfo(repository)
->>>>>>> a61a5bdc
   }
 
   /**
@@ -614,35 +340,13 @@
    * Clone a missing repository to the previous path, and update it's
    * state in the repository list if the clone completes without error.
    */
-<<<<<<< HEAD
-  public cloneAgain(url: string, path: string, account: Account | null): Promise<void> {
-    return this.appStore._cloneAgain(url, path, account)
- }
-=======
-  public async cloneAgain(
+  public cloneAgain(
     url: string,
     path: string,
     account: Account | null
   ): Promise<void> {
-    const { promise, repository } = this.appStore._clone(url, path, { account })
-    await this.selectRepository(repository)
-    const success = await promise
-    if (!success) {
-      return
-    }
-
-    // In the background the shared process has updated the repository list.
-    // To ensure a smooth transition back, we should lookup the new repository
-    // and update it's state after the clone has completed
-    const repositories = await this.loadRepositories()
-    const found = repositories.find(r => r.path === path) || null
-
-    if (found) {
-      const updatedRepository = await this.updateRepositoryMissing(found, false)
-      await this.selectRepository(updatedRepository)
-    }
-  }
->>>>>>> a61a5bdc
+    return this.appStore._cloneAgain(url, path, account)
+  }
 
   /** Clone the repository to the path. */
   public async clone(
@@ -681,13 +385,7 @@
    * branch, and then check out the default branch.
    */
   public deleteBranch(repository: Repository, branch: Branch): Promise<void> {
-<<<<<<< HEAD
     return this.appStore._deleteBranch(repository, branch)
-=======
-    return this.withAuthenticatingUser(repository, (repo, user) =>
-      this.appStore._deleteBranch(repo, branch, user)
-    )
->>>>>>> a61a5bdc
   }
 
   /** Discard the changes to the given files. */
@@ -776,14 +474,7 @@
 
   /** Remove the given account from the app. */
   public removeAccount(account: Account): Promise<void> {
-<<<<<<< HEAD
     return this.appStore._removeAccount(account)
-=======
-    return this.dispatchToSharedProcess<void>({
-      name: 'remove-account',
-      account,
-    })
->>>>>>> a61a5bdc
   }
 
   /**
@@ -1042,20 +733,11 @@
   }
 
   /** Update the repository's path. */
-<<<<<<< HEAD
-  private async updateRepositoryPath(repository: Repository, path: string): Promise<void> {
+  private async updateRepositoryPath(
+    repository: Repository,
+    path: string
+  ): Promise<void> {
     await this.appStore._updateRepositoryPath(repository, path)
-=======
-  private async updateRepositoryPath(
-    repository: Repository,
-    path: string
-  ): Promise<void> {
-    await this.dispatchToSharedProcess<IRepository>({
-      name: 'update-repository-path',
-      repository,
-      path,
-    })
->>>>>>> a61a5bdc
   }
 
   public async setAppFocusState(isFocused: boolean): Promise<void> {
