--- conflicted
+++ resolved
@@ -218,8 +218,6 @@
   enableBranchProtectionWarning,
 } from '../feature-flag'
 import { Banner, BannerType } from '../../models/banner'
-import * as moment from 'moment'
-import { getStashSize } from '../git/stash'
 import { isDarkModeEnabled } from '../../ui/lib/dark-theme'
 import { ComputedAction } from '../../models/computed-action'
 import {
@@ -2556,13 +2554,8 @@
     ])
 
     // this promise is fire-and-forget, so no need to await it
-<<<<<<< HEAD
     this.updateStashEntryCountMetric(repository, gitStore)
-    this._updateCurrentPullRequest(repository)
-=======
-    this.updateStashEntryCountMetric(repository)
     this.updateCurrentPullRequest(repository)
->>>>>>> 82c188d6
 
     const latestState = this.repositoryStateCache.get(repository)
     this.updateMenuItemLabels(latestState)
@@ -2587,7 +2580,7 @@
       const { stashEntryCount, desktopStashEntryCount } = gitStore
       const numEntriesCreatedOutsideDesktop =
         stashEntryCount - desktopStashEntryCount
-      this.statsStore.addStashesCreatedOutsideDesktop(
+      this.statsStore.addStashEntriesCreatedOutsideDesktop(
         numEntriesCreatedOutsideDesktop
       )
     }
@@ -4301,24 +4294,6 @@
       this.emitUpdate()
     }
   }
-  private async updateStashEntryCountMetric(repository: Repository) {
-    const lastStashEntryCheck = await this.repositoriesStore.getLastStashCheckDate(
-      repository
-    )
-    const dateNow = moment()
-    const threshold = dateNow.subtract(24, 'hours')
-    if (lastStashEntryCheck == null || threshold.isAfter(lastStashEntryCheck)) {
-      // `lastStashEntryCheck` being equal to null means we've never checked for
-      // the given repo
-
-      try {
-        const stashSize = await getStashSize(repository)
-        await this.statsStore.addStashEntriesCreatedOutsideDesktop(stashSize)
-      } finally {
-        await this.repositoriesStore.updateLastStashCheckDate(repository)
-      }
-    }
-  }
 
   public _reportStats() {
     // ensure the user has seen and acknowledged the current usage stats setting
