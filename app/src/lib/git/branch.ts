--- conflicted
+++ resolved
@@ -43,12 +43,8 @@
 export async function deleteBranch(
   repository: Repository,
   branch: Branch,
-<<<<<<< HEAD
-  account: Account | null,
+  account: IGitAccount | null,
   includeRemote: boolean
-=======
-  account: IGitAccount | null
->>>>>>> db92f65a
 ): Promise<true> {
   if (branch.type === BranchType.Local) {
     await git(
