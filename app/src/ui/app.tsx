import * as React from 'react'
import { ipcRenderer, remote } from 'electron'
import CSSTransitionGroup from 'react-transition-group/CSSTransitionGroup'

import {
  IAppState,
  RepositorySectionTab,
  FoldoutType,
  SelectionType,
  HistoryTabMode,
} from '../lib/app-state'
import { Dispatcher } from './dispatcher'
import { AppStore, GitHubUserStore, IssuesStore } from '../lib/stores'
import { assertNever } from '../lib/fatal-error'
import { shell } from '../lib/app-shell'
import { updateStore, UpdateStatus } from './lib/update-store'
import { RetryAction } from '../models/retry-actions'
import { shouldRenderApplicationMenu } from './lib/features'
import { matchExistingRepository } from '../lib/repository-matching'
import { getDotComAPIEndpoint } from '../lib/api'
import { ILaunchStats, SamplesURL } from '../lib/stats'
import { getVersion, getName } from './lib/app-proxy'
import { getOS } from '../lib/get-os'
import { validatedRepositoryPath } from '../lib/stores/helpers/validated-repository-path'
import { MenuEvent } from '../main-process/menu'
import {
  Repository,
  getGitHubHtmlUrl,
  getNonForkGitHubRepository,
  isRepositoryWithGitHubRepository,
} from '../models/repository'
import { Branch } from '../models/branch'
import { PreferencesTab } from '../models/preferences'
import { findItemByAccessKey, itemIsSelectable } from '../models/app-menu'
import { Account } from '../models/account'
import { TipState } from '../models/tip'
import { CloneRepositoryTab } from '../models/clone-repository-tab'
import { CloningRepository } from '../models/cloning-repository'

import { TitleBar, ZoomInfo, FullScreenInfo } from './window'

import { RepositoriesList } from './repositories-list'
import { RepositoryView } from './repository'
import { RenameBranch } from './rename-branch'
import { DeleteBranch } from './delete-branch'
import { CloningRepositoryView } from './cloning-repository'
import {
  Toolbar,
  ToolbarDropdown,
  DropdownState,
  PushPullButton,
  BranchDropdown,
  RevertProgress,
} from './toolbar'
import { OcticonSymbol, iconForRepository } from './octicons'
import { showCertificateTrustDialog, sendReady } from './main-process-proxy'
import { DiscardChanges } from './discard-changes'
import { Welcome } from './welcome'
import { AppMenuBar } from './app-menu'
import { UpdateAvailable, renderBanner } from './banners'
import { Preferences } from './preferences'
import { Merge } from './merge-branch'
import { RepositorySettings } from './repository-settings'
import { AppError } from './app-error'
import { MissingRepository } from './missing-repository'
import { AddExistingRepository, CreateRepository } from './add-repository'
import { CloneRepository } from './clone-repository'
import { CreateBranch } from './create-branch'
import { SignIn } from './sign-in'
import { InstallGit } from './install-git'
import { EditorError } from './editor'
import { About } from './about'
import { Publish } from './publish-repository'
import { Acknowledgements } from './acknowledgements'
import { UntrustedCertificate } from './untrusted-certificate'
import { NoRepositoriesView } from './no-repositories'
import { ConfirmRemoveRepository } from './remove-repository'
import { TermsAndConditions } from './terms-and-conditions'
import { PushBranchCommits } from './branches'
import { CLIInstalled } from './cli-installed'
import { GenericGitAuthentication } from './generic-git-auth'
import { ShellError } from './shell'
import { InitializeLFS, AttributeMismatch } from './lfs'
import { UpstreamAlreadyExists } from './upstream-already-exists'
import { ReleaseNotes } from './release-notes'
import { DeletePullRequest } from './delete-branch/delete-pull-request-dialog'
import { MergeConflictsDialog, CommitConflictsWarning } from './merge-conflicts'
import { AppTheme } from './app-theme'
import { ApplicationTheme } from './lib/application-theme'
import { RepositoryStateCache } from '../lib/stores/repository-state-cache'
import { AbortMergeWarning } from './abort-merge'
import { isConflictedFile } from '../lib/status'
import { PopupType, Popup } from '../models/popup'
import { OversizedFiles } from './changes/oversized-files-warning'
import { UsageStatsChange } from './usage-stats-change'
import { PushNeedsPullWarning } from './push-needs-pull'
import { RebaseFlow, ConfirmForcePush } from './rebase'
import {
  initializeNewRebaseFlow,
  initializeRebaseFlowForConflictedRepository,
  isCurrentBranchForcePush,
} from '../lib/rebase'
import { BannerType } from '../models/banner'
import { StashAndSwitchBranch } from './stash-changes/stash-and-switch-branch-dialog'
import { OverwriteStash } from './stash-changes/overwrite-stashed-changes-dialog'
import { ConfirmDiscardStashDialog } from './stashing/confirm-discard-stash'
import { CreateTutorialRepositoryDialog } from './no-repositories/create-tutorial-repository-dialog'
import { enableForkyCreateBranchUI } from '../lib/feature-flag'
import { ConfirmExitTutorial } from './tutorial'
import { TutorialStep, isValidTutorialStep } from '../models/tutorial-step'
import { WorkflowPushRejectedDialog } from './workflow-push-rejected/workflow-push-rejected'
import { getUncommittedChangesStrategy } from '../models/uncommitted-changes-strategy'
import { SAMLReauthRequiredDialog } from './saml-reauth-required/saml-reauth-required'
import { CreateForkDialog } from './forks/create-fork-dialog'
import { SChannelNoRevocationCheckDialog } from './schannel-no-revocation-check/schannel-no-revocation-check'
import { findDefaultUpstreamBranch } from '../lib/branch'
import { GitHubRepository } from '../models/github-repository'
import { CreateTag } from './create-tag'
import { DeleteTag } from './delete-tag'
import { ChooseForkSettings } from './choose-fork-settings'
import { DiscardSelection } from './discard-changes/discard-selection-dialog'
import { LocalChangesOverwrittenDialog } from './local-changes-overwritten/local-changes-overwritten-dialog'
import memoizeOne from 'memoize-one'

const MinuteInMilliseconds = 1000 * 60
const HourInMilliseconds = MinuteInMilliseconds * 60

/**
 * Check for updates every 4 hours
 */
const UpdateCheckInterval = 4 * HourInMilliseconds

/**
 * Send usage stats every 4 hours
 */
const SendStatsInterval = 4 * HourInMilliseconds

/**
 * Wait 2 minutes before refreshing repository indicators
 */
const InitialRepositoryIndicatorTimeout = 2 * MinuteInMilliseconds

/**
 * Refresh repository indicators every 15 minutes.
 */
const UpdateRepositoryIndicatorInterval = 15 * MinuteInMilliseconds

interface IAppProps {
  readonly dispatcher: Dispatcher
  readonly repositoryStateManager: RepositoryStateCache
  readonly appStore: AppStore
  readonly issuesStore: IssuesStore
  readonly gitHubUserStore: GitHubUserStore
  readonly startTime: number
}

export const dialogTransitionEnterTimeout = 250
export const dialogTransitionLeaveTimeout = 100

/**
 * The time to delay (in ms) from when we've loaded the initial state to showing
 * the window. This is try to give Chromium enough time to flush our latest DOM
 * changes. See https://github.com/desktop/desktop/issues/1398.
 */
const ReadyDelay = 100

export class App extends React.Component<IAppProps, IAppState> {
  private loading = true

  /**
   * Used on non-macOS platforms to support the Alt key behavior for
   * the custom application menu. See the event handlers for window
   * keyup and keydown.
   */
  private lastKeyPressed: string | null = null

  private updateIntervalHandle?: number

  /**
   * Gets a value indicating whether or not we're currently showing a
   * modal dialog such as the preferences, or an error dialog.
   */
  private get isShowingModal() {
    return this.state.currentPopup !== null || this.state.errors.length > 0
  }

  /**
   * Returns a memoized instance of onPopupDismissed() bound to the
   * passed popupType, so it can be used in render() without creating
   * multiple instances when the component gets re-rendered.
   */
  private getOnPopupDismissedFn = memoizeOne((popupType: PopupType) => {
    return () => this.onPopupDismissed(popupType)
  })

  public constructor(props: IAppProps) {
    super(props)

    props.dispatcher.loadInitialState().then(() => {
      this.loading = false
      this.forceUpdate()

      requestIdleCallback(
        () => {
          const now = performance.now()
          sendReady(now - props.startTime)

          requestIdleCallback(() => {
            this.performDeferredLaunchActions()
          })
        },
        { timeout: ReadyDelay }
      )

      const initialTimeout = window.setTimeout(async () => {
        window.clearTimeout(initialTimeout)

        await this.props.appStore.refreshAllSidebarIndicators()

        this.updateIntervalHandle = window.setInterval(() => {
          this.props.appStore.refreshAllSidebarIndicators()
        }, UpdateRepositoryIndicatorInterval)
      }, InitialRepositoryIndicatorTimeout)
    })

    this.state = props.appStore.getState()
    props.appStore.onDidUpdate(state => {
      this.setState(state)
    })

    props.appStore.onDidError(error => {
      props.dispatcher.postError(error)
    })

    ipcRenderer.on(
      'menu-event',
      (event: Electron.IpcRendererEvent, { name }: { name: MenuEvent }) => {
        this.onMenuEvent(name)
      }
    )

    updateStore.onDidChange(state => {
      const status = state.status

      if (
        !(
          __RELEASE_CHANNEL__ === 'development' ||
          __RELEASE_CHANNEL__ === 'test'
        ) &&
        status === UpdateStatus.UpdateReady
      ) {
        this.props.dispatcher.setUpdateBannerVisibility(true)
      }
    })

    updateStore.onError(error => {
      log.error(`Error checking for updates`, error)

      this.props.dispatcher.postError(error)
    })

    ipcRenderer.on(
      'launch-timing-stats',
      (
        event: Electron.IpcRendererEvent,
        { stats }: { stats: ILaunchStats }
      ) => {
        console.info(`App ready time: ${stats.mainReadyTime}ms`)
        console.info(`Load time: ${stats.loadTime}ms`)
        console.info(`Renderer ready time: ${stats.rendererReadyTime}ms`)

        this.props.dispatcher.recordLaunchStats(stats)
      }
    )

    ipcRenderer.on(
      'certificate-error',
      (
        event: Electron.IpcRendererEvent,
        {
          certificate,
          error,
          url,
        }: { certificate: Electron.Certificate; error: string; url: string }
      ) => {
        this.props.dispatcher.showPopup({
          type: PopupType.UntrustedCertificate,
          certificate,
          url,
        })
      }
    )
  }

  public componentWillUnmount() {
    window.clearInterval(this.updateIntervalHandle)
  }

  private performDeferredLaunchActions() {
    // Loading emoji is super important but maybe less important that loading
    // the app. So defer it until we have some breathing space.
    this.props.appStore.loadEmoji()

    this.props.dispatcher.reportStats()
    setInterval(() => this.props.dispatcher.reportStats(), SendStatsInterval)

    this.props.dispatcher.installGlobalLFSFilters(false)

    setInterval(() => this.checkForUpdates(true), UpdateCheckInterval)
    this.checkForUpdates(true)

    log.info(`launching: ${getVersion()} (${getOS()})`)
    log.info(`execPath: '${process.execPath}'`)
  }

  private onMenuEvent(name: MenuEvent): any {
    // Don't react to menu events when an error dialog is shown.
    if (this.state.errors.length) {
      return
    }

    switch (name) {
      case 'push':
        return this.push()
      case 'force-push':
        return this.push({ forceWithLease: true })
      case 'pull':
        return this.pull()
      case 'show-changes':
        return this.showChanges()
      case 'show-history':
        return this.showHistory()
      case 'choose-repository':
        return this.chooseRepository()
      case 'add-local-repository':
        return this.showAddLocalRepo()
      case 'create-branch':
        return this.showCreateBranch()
      case 'show-branches':
        return this.showBranches()
      case 'remove-repository':
        return this.removeRepository(this.getRepository())
      case 'create-repository':
        return this.showCreateRepository()
      case 'rename-branch':
        return this.renameBranch()
      case 'delete-branch':
        return this.deleteBranch()
      case 'discard-all-changes':
        return this.discardAllChanges()
      case 'stash-all-changes':
        return this.stashAllChanges()
      case 'show-preferences':
        return this.props.dispatcher.showPopup({ type: PopupType.Preferences })
      case 'open-working-directory':
        return this.openCurrentRepositoryWorkingDirectory()
      case 'update-branch':
        this.props.dispatcher.recordMenuInitiatedUpdate()
        return this.updateBranch()
      case 'compare-to-branch':
        return this.showHistory(true)
      case 'merge-branch':
        this.props.dispatcher.recordMenuInitiatedMerge()
        return this.mergeBranch()
      case 'rebase-branch':
        this.props.dispatcher.recordMenuInitiatedRebase()
        return this.showRebaseDialog()
      case 'show-repository-settings':
        return this.showRepositorySettings()
      case 'view-repository-on-github':
        return this.viewRepositoryOnGitHub()
      case 'compare-on-github':
        return this.compareBranchOnDotcom()
      case 'create-issue-in-repository-on-github':
        return this.openIssueCreationOnGitHub()
      case 'open-in-shell':
        return this.openCurrentRepositoryInShell()
      case 'clone-repository':
        return this.showCloneRepo()
      case 'show-about':
        return this.showAbout()
      case 'boomtown':
        return this.boomtown()
      case 'go-to-commit-message':
        return this.goToCommitMessage()
      case 'open-pull-request':
        return this.openPullRequest()
      case 'install-cli':
        return this.props.dispatcher.installCLI()
      case 'open-external-editor':
        return this.openCurrentRepositoryInExternalEditor()
      case 'select-all':
        return this.selectAll()
      case 'show-release-notes-popup':
        return this.showFakeReleaseNotesPopup()
      case 'show-stashed-changes':
        return this.showStashedChanges()
      case 'hide-stashed-changes':
        return this.hideStashedChanges()
      case 'test-prune-branches':
        return this.testPruneBranches()
      case 'find-text':
        return this.findText()
      default:
        return assertNever(name, `Unknown menu event name: ${name}`)
    }
  }

  /**
   * Show a release notes popup for a fake release, intended only to
   * make it easier to verify changes to the popup. Has no meaning
   * about a new release being available.
   */
  private showFakeReleaseNotesPopup() {
    if (__DEV__) {
      this.props.dispatcher.showPopup({
        type: PopupType.ReleaseNotes,
        newRelease: {
          latestVersion: '42.7.99',
          datePublished: 'Awesomeber 71, 2025',
          pretext:
            'There is something so different here that we wanted to include some pretext for it',
          enhancements: [
            {
              kind: 'new',
              message: 'An awesome new feature!',
            },
            {
              kind: 'improved',
              message: 'This is so much better',
            },
            {
              kind: 'improved',
              message:
                'Testing links to profile pages by a mention to @shiftkey',
            },
          ],
          bugfixes: [
            {
              kind: 'fixed',
              message: 'Fixed this one thing',
            },
            {
              kind: 'fixed',
              message: 'Fixed this thing over here too',
            },
            {
              kind: 'fixed',
              message:
                'Testing links to issues by calling out #42. Assuming it is fixed by now.',
            },
          ],
          other: [
            {
              kind: 'other',
              message: 'In other news...',
            },
          ],
        },
      })
    }
  }

  private testPruneBranches() {
    if (!__DEV__) {
      return
    }

    this.props.appStore._testPruneBranches()
  }

  /**
   * Handler for the 'select-all' menu event, dispatches
   * a custom DOM event originating from the element which
   * currently has keyboard focus. Components have a chance
   * to intercept this event and implement their own 'select
   * all' logic.
   */
  private selectAll() {
    const event = new CustomEvent('select-all', {
      bubbles: true,
      cancelable: true,
    })

    if (
      document.activeElement != null &&
      document.activeElement.dispatchEvent(event)
    ) {
      remote.getCurrentWebContents().selectAll()
    }
  }

  /**
   * Handler for the 'find-text' menu event, dispatches
   * a custom DOM event originating from the element which
   * currently has keyboard focus (or the document if no element
   * has focus). Components have a chance to intercept this
   * event and implement their own 'find-text' logic. One
   * example of this custom event is the text diff which
   * will trigger a search dialog when seeing this event.
   */
  private findText() {
    const event = new CustomEvent('find-text', {
      bubbles: true,
      cancelable: true,
    })

    if (document.activeElement != null) {
      document.activeElement.dispatchEvent(event)
    } else {
      document.dispatchEvent(event)
    }
  }

  private boomtown() {
    setImmediate(() => {
      throw new Error('Boomtown!')
    })
  }

  private async goToCommitMessage() {
    await this.showChanges()
    this.props.dispatcher.setCommitMessageFocus(true)
  }

  private checkForUpdates(inBackground: boolean) {
    if (__LINUX__) {
      return
    }

    if (
      __RELEASE_CHANNEL__ === 'development' ||
      __RELEASE_CHANNEL__ === 'test'
    ) {
      return
    }

    updateStore.checkForUpdates(inBackground)
  }

  private getDotComAccount(): Account | null {
    const dotComAccount = this.state.accounts.find(
      a => a.endpoint === getDotComAPIEndpoint()
    )
    return dotComAccount || null
  }

  private getEnterpriseAccount(): Account | null {
    const enterpriseAccount = this.state.accounts.find(
      a => a.endpoint !== getDotComAPIEndpoint()
    )
    return enterpriseAccount || null
  }

  private updateBranch() {
    const { selectedState } = this.state
    if (
      selectedState == null ||
      selectedState.type !== SelectionType.Repository
    ) {
      return
    }

    const { state } = selectedState
    const defaultBranch = state.branchesState.defaultBranch
    if (!defaultBranch) {
      return
    }

    const { mergeStatus } = state.compareState
    this.props.dispatcher.mergeBranch(
      selectedState.repository,
      defaultBranch.name,
      mergeStatus
    )
  }

  private mergeBranch() {
    const state = this.state.selectedState
    if (state == null || state.type !== SelectionType.Repository) {
      return
    }

    this.props.dispatcher.showPopup({
      type: PopupType.MergeBranch,
      repository: state.repository,
    })
  }

  private compareBranchOnDotcom() {
    const htmlURL = this.getCurrentRepositoryGitHubURL()
    if (!htmlURL) {
      return
    }

    const state = this.state.selectedState
    if (state == null || state.type !== SelectionType.Repository) {
      return
    }

    const branchTip = state.state.branchesState.tip
    if (
      branchTip.kind !== TipState.Valid ||
      !branchTip.branch.upstreamWithoutRemote
    ) {
      return
    }

    const compareURL = `${htmlURL}/compare/${branchTip.branch.upstreamWithoutRemote}`
    this.props.dispatcher.openInBrowser(compareURL)
  }

  private openCurrentRepositoryWorkingDirectory() {
    const state = this.state.selectedState
    if (state == null || state.type !== SelectionType.Repository) {
      return
    }

    this.showRepository(state.repository)
  }

  private renameBranch() {
    const state = this.state.selectedState
    if (state == null || state.type !== SelectionType.Repository) {
      return
    }

    const tip = state.state.branchesState.tip
    if (tip.kind === TipState.Valid) {
      this.props.dispatcher.showPopup({
        type: PopupType.RenameBranch,
        repository: state.repository,
        branch: tip.branch,
      })
    }
  }

  private deleteBranch() {
    const state = this.state.selectedState
    if (state === null || state.type !== SelectionType.Repository) {
      return
    }

    const tip = state.state.branchesState.tip

    if (tip.kind === TipState.Valid) {
      const currentPullRequest = state.state.branchesState.currentPullRequest
      if (currentPullRequest !== null) {
        this.props.dispatcher.showPopup({
          type: PopupType.DeletePullRequest,
          repository: state.repository,
          branch: tip.branch,
          pullRequest: currentPullRequest,
        })
      } else {
        const existsOnRemote = state.state.aheadBehind !== null

        this.props.dispatcher.showPopup({
          type: PopupType.DeleteBranch,
          repository: state.repository,
          branch: tip.branch,
          existsOnRemote: existsOnRemote,
        })
      }
    }
  }

  private discardAllChanges() {
    const state = this.state.selectedState

    if (state == null || state.type !== SelectionType.Repository) {
      return
    }

    const { workingDirectory } = state.state.changesState

    this.props.dispatcher.showPopup({
      type: PopupType.ConfirmDiscardChanges,
      repository: state.repository,
      files: workingDirectory.files,
      showDiscardChangesSetting: false,
      discardingAllChanges: true,
    })
  }

  private stashAllChanges() {
    const repository = this.getRepository()

    if (repository !== null && repository instanceof Repository) {
      this.props.dispatcher.createStashForCurrentBranch(repository)
    }
  }

  private showAddLocalRepo = () => {
    return this.props.dispatcher.showPopup({ type: PopupType.AddRepository })
  }

  private showCreateRepository = () => {
    this.props.dispatcher.showPopup({
      type: PopupType.CreateRepository,
    })
  }

  private showCloneRepo = (cloneUrl?: string) => {
    let initialURL: string | null = null

    if (cloneUrl !== undefined) {
      this.props.dispatcher.changeCloneRepositoriesTab(
        CloneRepositoryTab.Generic
      )
      initialURL = cloneUrl
    }

    return this.props.dispatcher.showPopup({
      type: PopupType.CloneRepository,
      initialURL,
    })
  }

  private showCreateTutorialRepositoryPopup = () => {
    const account = this.getDotComAccount() || this.getEnterpriseAccount()

    if (account === null) {
      return
    }

    this.props.dispatcher.showPopup({
      type: PopupType.CreateTutorialRepository,
      account,
    })
  }

  private onResumeTutorialRepository = () => {
    const tutorialRepository = this.getSelectedTutorialRepository()
    if (!tutorialRepository) {
      return
    }

    this.props.dispatcher.resumeTutorial(tutorialRepository)
  }

  private getSelectedTutorialRepository() {
    const { selectedState } = this.state
    const selectedRepository =
      selectedState && selectedState.type === SelectionType.Repository
        ? selectedState.repository
        : null

    const isTutorialRepository =
      selectedRepository && selectedRepository.isTutorialRepository

    return isTutorialRepository ? selectedRepository : null
  }

  private showAbout() {
    this.props.dispatcher.showPopup({ type: PopupType.About })
  }

  private async showHistory(showBranchList: boolean = false) {
    const state = this.state.selectedState
    if (state == null || state.type !== SelectionType.Repository) {
      return
    }

    await this.props.dispatcher.closeCurrentFoldout()

    await this.props.dispatcher.initializeCompare(state.repository, {
      kind: HistoryTabMode.History,
    })

    await this.props.dispatcher.changeRepositorySection(
      state.repository,
      RepositorySectionTab.History
    )

    await this.props.dispatcher.updateCompareForm(state.repository, {
      filterText: '',
      showBranchList,
    })
  }

  private showChanges() {
    const state = this.state.selectedState
    if (state == null || state.type !== SelectionType.Repository) {
      return
    }

    this.props.dispatcher.closeCurrentFoldout()
    return this.props.dispatcher.changeRepositorySection(
      state.repository,
      RepositorySectionTab.Changes
    )
  }

  private chooseRepository() {
    if (
      this.state.currentFoldout &&
      this.state.currentFoldout.type === FoldoutType.Repository
    ) {
      return this.props.dispatcher.closeFoldout(FoldoutType.Repository)
    }

    return this.props.dispatcher.showFoldout({
      type: FoldoutType.Repository,
    })
  }

  private showBranches() {
    const state = this.state.selectedState
    if (state == null || state.type !== SelectionType.Repository) {
      return
    }

    if (
      this.state.currentFoldout &&
      this.state.currentFoldout.type === FoldoutType.Branch
    ) {
      return this.props.dispatcher.closeFoldout(FoldoutType.Branch)
    }

    return this.props.dispatcher.showFoldout({ type: FoldoutType.Branch })
  }

  private push(options?: { forceWithLease: boolean }) {
    const state = this.state.selectedState
    if (state == null || state.type !== SelectionType.Repository) {
      return
    }

    if (options && options.forceWithLease) {
      this.props.dispatcher.confirmOrForcePush(state.repository)
    } else {
      this.props.dispatcher.push(state.repository)
    }
  }

  private async pull() {
    const state = this.state.selectedState
    if (state == null || state.type !== SelectionType.Repository) {
      return
    }

    this.props.dispatcher.pull(state.repository)
  }

  private showStashedChanges() {
    const state = this.state.selectedState
    if (state == null || state.type !== SelectionType.Repository) {
      return
    }

    this.props.dispatcher.selectStashedFile(state.repository)
  }

  private hideStashedChanges() {
    const state = this.state.selectedState
    if (state == null || state.type !== SelectionType.Repository) {
      return
    }

    this.props.dispatcher.hideStashedChanges(state.repository)
  }

  public componentDidMount() {
    document.ondragover = e => {
      if (e.dataTransfer != null) {
        if (this.isShowingModal) {
          e.dataTransfer.dropEffect = 'none'
        } else {
          e.dataTransfer.dropEffect = 'copy'
        }
      }

      e.preventDefault()
    }

    document.ondrop = e => {
      e.preventDefault()
    }

    document.body.ondrop = e => {
      if (this.isShowingModal) {
        return
      }
      if (e.dataTransfer != null) {
        const files = e.dataTransfer.files
        this.handleDragAndDrop(files)
      }
      e.preventDefault()
    }

    if (shouldRenderApplicationMenu()) {
      window.addEventListener('keydown', this.onWindowKeyDown)
      window.addEventListener('keyup', this.onWindowKeyUp)
    }
  }

  /**
   * On Windows pressing the Alt key and holding it down should
   * highlight the application menu.
   *
   * This method in conjunction with the onWindowKeyUp sets the
   * appMenuToolbarHighlight state when the Alt key (and only the
   * Alt key) is pressed.
   */
  private onWindowKeyDown = (event: KeyboardEvent) => {
    if (event.defaultPrevented) {
      return
    }

    if (this.isShowingModal) {
      return
    }

    if (shouldRenderApplicationMenu()) {
      if (event.key === 'Shift' && event.altKey) {
        this.props.dispatcher.setAccessKeyHighlightState(false)
      } else if (event.key === 'Alt') {
        if (event.shiftKey) {
          return
        }
        // Immediately close the menu if open and the user hits Alt. This is
        // a Windows convention.
        if (
          this.state.currentFoldout &&
          this.state.currentFoldout.type === FoldoutType.AppMenu
        ) {
          // Only close it the menu when the key is pressed if there's an open
          // menu. If there isn't we should close it when the key is released
          // instead and that's taken care of in the onWindowKeyUp function.
          if (this.state.appMenuState.length > 1) {
            this.props.dispatcher.setAppMenuState(menu => menu.withReset())
            this.props.dispatcher.closeFoldout(FoldoutType.AppMenu)
          }
        }

        this.props.dispatcher.setAccessKeyHighlightState(true)
      } else if (event.altKey && !event.ctrlKey && !event.metaKey) {
        if (this.state.appMenuState.length) {
          const candidates = this.state.appMenuState[0].items
          const menuItemForAccessKey = findItemByAccessKey(
            event.key,
            candidates
          )

          if (menuItemForAccessKey && itemIsSelectable(menuItemForAccessKey)) {
            if (menuItemForAccessKey.type === 'submenuItem') {
              this.props.dispatcher.setAppMenuState(menu =>
                menu
                  .withReset()
                  .withSelectedItem(menuItemForAccessKey)
                  .withOpenedMenu(menuItemForAccessKey, true)
              )

              this.props.dispatcher.showFoldout({
                type: FoldoutType.AppMenu,
                enableAccessKeyNavigation: true,
                openedWithAccessKey: true,
              })
            } else {
              this.props.dispatcher.executeMenuItem(menuItemForAccessKey)
            }

            event.preventDefault()
          }
        }
      } else if (!event.altKey) {
        this.props.dispatcher.setAccessKeyHighlightState(false)
      }
    }

    this.lastKeyPressed = event.key
  }

  /**
   * Open the application menu foldout when the Alt key is pressed.
   *
   * See onWindowKeyDown for more information.
   */
  private onWindowKeyUp = (event: KeyboardEvent) => {
    if (event.defaultPrevented) {
      return
    }

    if (shouldRenderApplicationMenu()) {
      if (event.key === 'Alt') {
        this.props.dispatcher.setAccessKeyHighlightState(false)

        if (this.lastKeyPressed === 'Alt') {
          if (
            this.state.currentFoldout &&
            this.state.currentFoldout.type === FoldoutType.AppMenu
          ) {
            this.props.dispatcher.setAppMenuState(menu => menu.withReset())
            this.props.dispatcher.closeFoldout(FoldoutType.AppMenu)
          } else {
            this.props.dispatcher.showFoldout({
              type: FoldoutType.AppMenu,
              enableAccessKeyNavigation: true,
              openedWithAccessKey: false,
            })
          }
        }
      }
    }
  }

  private async handleDragAndDrop(fileList: FileList) {
    const paths: string[] = []
    for (let i = 0; i < fileList.length; i++) {
      const file = fileList[i]
      paths.push(file.path)
    }

    // If they're bulk adding repositories then just blindly try to add them.
    // But if they just dragged one, use the dialog so that they can initialize
    // it if needed.
    if (paths.length > 1) {
      const addedRepositories = await this.addRepositories(paths)
      if (addedRepositories.length > 0) {
        this.props.dispatcher.recordAddExistingRepository()
      }
    } else {
      // user may accidentally provide a folder within the repository
      // this ensures we use the repository root, if it is actually a repository
      // otherwise we consider it an untracked repository
      const first = paths[0]
      const path = (await validatedRepositoryPath(first)) || first

      const existingRepository = matchExistingRepository(
        this.state.repositories,
        path
      )

      if (existingRepository) {
        await this.props.dispatcher.selectRepository(existingRepository)
      } else {
        await this.showPopup({
          type: PopupType.AddRepository,
          path,
        })
      }
    }
  }

  private removeRepository = (
    repository: Repository | CloningRepository | null
  ) => {
    if (!repository) {
      return
    }

    if (repository instanceof CloningRepository || repository.missing) {
      this.props.dispatcher.removeRepository(repository, false)
      return
    }

    if (this.state.askForConfirmationOnRepositoryRemoval) {
      this.props.dispatcher.showPopup({
        type: PopupType.RemoveRepository,
        repository,
      })
    } else {
      this.props.dispatcher.removeRepository(repository, false)
    }
  }

  private onConfirmRepoRemoval = async (
    repository: Repository,
    deleteRepoFromDisk: boolean
  ) => {
<<<<<<< HEAD
    await this.props.dispatcher.removeRepository(repository, deleteRepoFromDisk)
=======
    return this.props.dispatcher.removeRepositories(
      [repository],
      deleteRepoFromDisk
    )
>>>>>>> 6cf8c152
  }

  private getRepository(): Repository | CloningRepository | null {
    const state = this.state.selectedState
    if (state == null) {
      return null
    }

    return state.repository
  }

  private async addRepositories(paths: ReadonlyArray<string>) {
    const repositories = await this.props.dispatcher.addRepositories(paths)
    if (repositories.length > 0) {
      this.props.dispatcher.selectRepository(repositories[0])
    }

    return repositories
  }

  private showRebaseDialog() {
    const repository = this.getRepository()

    if (!repository || repository instanceof CloningRepository) {
      return
    }

    const repositoryState = this.props.repositoryStateManager.get(repository)

    const initialStep = initializeNewRebaseFlow(repositoryState)

    this.props.dispatcher.setRebaseFlowStep(repository, initialStep)

    this.props.dispatcher.showPopup({
      type: PopupType.RebaseFlow,
      repository,
    })
  }

  private showRepositorySettings() {
    const repository = this.getRepository()

    if (!repository || repository instanceof CloningRepository) {
      return
    }
    this.props.dispatcher.showPopup({
      type: PopupType.RepositorySettings,
      repository,
    })
  }

  /**
   * Opens a browser to the issue creation page
   * of the current GitHub repository.
   */
  private openIssueCreationOnGitHub() {
    const repository = this.getRepository()
    // this will likely never be null since we disable the
    // issue creation menu item for non-GitHub repositories
    if (repository instanceof Repository) {
      this.props.dispatcher.openIssueCreationPage(repository)
    }
  }

  private viewRepositoryOnGitHub() {
    const repository = this.getRepository()

    if (repository instanceof Repository) {
      const url = getGitHubHtmlUrl(repository)

      if (url) {
        this.props.dispatcher.openInBrowser(url)
      }
    }
  }

  /** Returns the URL to the current repository if hosted on GitHub */
  private getCurrentRepositoryGitHubURL() {
    const repository = this.getRepository()

    if (
      !repository ||
      repository instanceof CloningRepository ||
      !repository.gitHubRepository
    ) {
      return null
    }

    return repository.gitHubRepository.htmlURL
  }

  private openCurrentRepositoryInShell = () => {
    const repository = this.getRepository()
    if (!repository) {
      return
    }

    this.openInShell(repository)
  }

  private openCurrentRepositoryInExternalEditor() {
    const repository = this.getRepository()
    if (!repository) {
      return
    }

    this.openInExternalEditor(repository)
  }

  /**
   * Conditionally renders a menu bar. The menu bar is currently only rendered
   * on Windows.
   */
  private renderAppMenuBar() {
    // We only render the app menu bar on Windows
    if (!__WIN32__) {
      return null
    }

    // Have we received an app menu from the main process yet?
    if (!this.state.appMenuState.length) {
      return null
    }

    // Don't render the menu bar during the welcome flow
    if (this.state.showWelcomeFlow) {
      return null
    }

    const currentFoldout = this.state.currentFoldout

    // AppMenuBar requires us to pass a strongly typed AppMenuFoldout state or
    // null if the AppMenu foldout is not currently active.
    const foldoutState =
      currentFoldout && currentFoldout.type === FoldoutType.AppMenu
        ? currentFoldout
        : null

    return (
      <AppMenuBar
        appMenu={this.state.appMenuState}
        dispatcher={this.props.dispatcher}
        highlightAppMenuAccessKeys={this.state.highlightAccessKeys}
        foldoutState={foldoutState}
        onLostFocus={this.onMenuBarLostFocus}
      />
    )
  }

  private onMenuBarLostFocus = () => {
    // Note: This event is emitted in an animation frame separate from
    // that of the AppStore. See onLostFocusWithin inside of the AppMenuBar
    // for more details. This means that it's possible that the current
    // app state in this component's state might be out of date so take
    // caution when considering app state in this method.
    this.props.dispatcher.closeFoldout(FoldoutType.AppMenu)
    this.props.dispatcher.setAppMenuState(menu => menu.withReset())
  }

  private renderTitlebar() {
    const inFullScreen = this.state.windowState === 'full-screen'

    const menuBarActive =
      this.state.currentFoldout &&
      this.state.currentFoldout.type === FoldoutType.AppMenu

    // When we're in full-screen mode on Windows we only need to render
    // the title bar when the menu bar is active. On other platforms we
    // never render the title bar while in full-screen mode.
    if (inFullScreen) {
      if (!__WIN32__ || !menuBarActive) {
        return null
      }
    }

    const showAppIcon = __WIN32__ && !this.state.showWelcomeFlow
    const inWelcomeFlow = this.state.showWelcomeFlow
    const inNoRepositoriesView = this.inNoRepositoriesViewState()

    // The light title bar style should only be used while we're in
    // the welcome flow as well as the no-repositories blank slate
    // on macOS. The latter case has to do with the application menu
    // being part of the title bar on Windows. We need to render
    // the app menu in the no-repositories blank slate on Windows but
    // the menu doesn't support the light style at the moment so we're
    // forcing it to use the dark style.
    const titleBarStyle =
      inWelcomeFlow || (__DARWIN__ && inNoRepositoriesView) ? 'light' : 'dark'

    return (
      <TitleBar
        showAppIcon={showAppIcon}
        titleBarStyle={titleBarStyle}
        windowState={this.state.windowState}
        windowZoomFactor={this.state.windowZoomFactor}
      >
        {this.renderAppMenuBar()}
      </TitleBar>
    )
  }

  private onPopupDismissed = (popupType: PopupType) => {
    return this.props.dispatcher.closePopup(popupType)
  }

  private onContinueWithUntrustedCertificate = (
    certificate: Electron.Certificate
  ) => {
    showCertificateTrustDialog(
      certificate,
      'Could not securely connect to the server, because its certificate is not trusted. Attackers might be trying to steal your information.\n\nTo connect unsafely, which may put your data at risk, you can “Always trust” the certificate and try again.'
    )
  }

  private onUpdateAvailableDismissed = () =>
    this.props.dispatcher.setUpdateBannerVisibility(false)

  private currentPopupContent(): JSX.Element | null {
    // Hide any dialogs while we're displaying an error
    if (this.state.errors.length) {
      return null
    }

    const popup = this.state.currentPopup

    if (!popup) {
      return null
    }

    const onPopupDismissedFn = this.getOnPopupDismissedFn(popup.type)

    switch (popup.type) {
      case PopupType.RenameBranch:
        const stash =
          this.state.selectedState !== null &&
          this.state.selectedState.type === SelectionType.Repository
            ? this.state.selectedState.state.changesState.stashEntry
            : null
        return (
          <RenameBranch
            key="rename-branch"
            dispatcher={this.props.dispatcher}
            repository={popup.repository}
            branch={popup.branch}
            stash={stash}
            onDismissed={onPopupDismissedFn}
          />
        )
      case PopupType.DeleteBranch:
        return (
          <DeleteBranch
            key="delete-branch"
            dispatcher={this.props.dispatcher}
            repository={popup.repository}
            branch={popup.branch}
            existsOnRemote={popup.existsOnRemote}
            onDismissed={onPopupDismissedFn}
            onDeleted={this.onBranchDeleted}
          />
        )
      case PopupType.ConfirmDiscardChanges:
        const showSetting =
          popup.showDiscardChangesSetting === undefined
            ? true
            : popup.showDiscardChangesSetting
        const discardingAllChanges =
          popup.discardingAllChanges === undefined
            ? false
            : popup.discardingAllChanges

        return (
          <DiscardChanges
            key="discard-changes"
            repository={popup.repository}
            dispatcher={this.props.dispatcher}
            files={popup.files}
            confirmDiscardChanges={
              this.state.askForConfirmationOnDiscardChanges
            }
            showDiscardChangesSetting={showSetting}
            discardingAllChanges={discardingAllChanges}
            onDismissed={onPopupDismissedFn}
            onConfirmDiscardChangesChanged={this.onConfirmDiscardChangesChanged}
          />
        )
      case PopupType.ConfirmDiscardSelection:
        return (
          <DiscardSelection
            key="discard-selection"
            repository={popup.repository}
            dispatcher={this.props.dispatcher}
            file={popup.file}
            diff={popup.diff}
            selection={popup.selection}
            onDismissed={onPopupDismissedFn}
          />
        )
      case PopupType.Preferences:
        return (
          <Preferences
            key="preferences"
            initialSelectedTab={popup.initialSelectedTab}
            dispatcher={this.props.dispatcher}
            dotComAccount={this.getDotComAccount()}
            confirmRepositoryRemoval={
              this.state.askForConfirmationOnRepositoryRemoval
            }
            confirmDiscardChanges={
              this.state.askForConfirmationOnDiscardChanges
            }
            confirmForcePush={this.state.askForConfirmationOnForcePush}
            uncommittedChangesStrategyKind={
              this.state.uncommittedChangesStrategyKind
            }
            selectedExternalEditor={this.state.selectedExternalEditor}
            optOutOfUsageTracking={this.state.optOutOfUsageTracking}
            enterpriseAccount={this.getEnterpriseAccount()}
            onDismissed={onPopupDismissedFn}
            selectedShell={this.state.selectedShell}
            selectedTheme={this.state.selectedTheme}
            automaticallySwitchTheme={this.state.automaticallySwitchTheme}
          />
        )
      case PopupType.MergeBranch: {
        const { repository, branch } = popup
        const state = this.props.repositoryStateManager.get(repository)

        const tip = state.branchesState.tip

        // we should never get in this state since we disable the menu
        // item in a detatched HEAD state, this check is so TSC is happy
        if (tip.kind !== TipState.Valid) {
          return null
        }

        const currentBranch = tip.branch

        return (
          <Merge
            key="merge-branch"
            dispatcher={this.props.dispatcher}
            repository={repository}
            allBranches={state.branchesState.allBranches}
            defaultBranch={state.branchesState.defaultBranch}
            recentBranches={state.branchesState.recentBranches}
            currentBranch={currentBranch}
            initialBranch={branch}
            onDismissed={onPopupDismissedFn}
          />
        )
      }
      case PopupType.RepositorySettings: {
        const repository = popup.repository
        const state = this.props.repositoryStateManager.get(repository)

        return (
          <RepositorySettings
            key={`repository-settings-${repository.hash}`}
            remote={state.remote}
            dispatcher={this.props.dispatcher}
            repository={repository}
            onDismissed={onPopupDismissedFn}
          />
        )
      }
      case PopupType.SignIn:
        return (
          <SignIn
            key="sign-in"
            signInState={this.state.signInState}
            dispatcher={this.props.dispatcher}
            onDismissed={onPopupDismissedFn}
          />
        )
      case PopupType.AddRepository:
        return (
          <AddExistingRepository
            key="add-existing-repository"
            onDismissed={onPopupDismissedFn}
            dispatcher={this.props.dispatcher}
            path={popup.path}
          />
        )
      case PopupType.CreateRepository:
        return (
          <CreateRepository
            key="create-repository"
            onDismissed={onPopupDismissedFn}
            dispatcher={this.props.dispatcher}
            initialPath={popup.path}
          />
        )
      case PopupType.CloneRepository:
        return (
          <CloneRepository
            key="clone-repository"
            dotComAccount={this.getDotComAccount()}
            enterpriseAccount={this.getEnterpriseAccount()}
            initialURL={popup.initialURL}
            onDismissed={onPopupDismissedFn}
            dispatcher={this.props.dispatcher}
            selectedTab={this.state.selectedCloneRepositoryTab}
            onTabSelected={this.onCloneRepositoriesTabSelected}
            apiRepositories={this.state.apiRepositories}
            onRefreshRepositories={this.onRefreshRepositories}
          />
        )
      case PopupType.CreateBranch: {
        const state = this.props.repositoryStateManager.get(popup.repository)
        const branchesState = state.branchesState
        const currentBranchProtected = state.changesState.currentBranchProtected
        const repository = popup.repository

        if (branchesState.tip.kind === TipState.Unknown) {
          onPopupDismissedFn()
          return null
        }

        let upstreamGhRepo: GitHubRepository | null = null
        let upstreamDefaultBranch: Branch | null = null

        if (
          enableForkyCreateBranchUI() &&
          isRepositoryWithGitHubRepository(repository)
        ) {
          upstreamGhRepo = getNonForkGitHubRepository(repository)
          upstreamDefaultBranch = findDefaultUpstreamBranch(
            repository,
            branchesState.allBranches
          )
        }

        return (
          <CreateBranch
            key="create-branch"
            tip={branchesState.tip}
            defaultBranch={branchesState.defaultBranch}
            upstreamDefaultBranch={upstreamDefaultBranch}
            allBranches={branchesState.allBranches}
            repository={repository}
            upstreamGitHubRepository={upstreamGhRepo}
            onDismissed={onPopupDismissedFn}
            dispatcher={this.props.dispatcher}
            initialName={popup.initialName || ''}
            currentBranchProtected={currentBranchProtected}
            selectedUncommittedChangesStrategy={getUncommittedChangesStrategy(
              this.state.uncommittedChangesStrategyKind
            )}
          />
        )
      }
      case PopupType.InstallGit:
        return (
          <InstallGit
            key="install-git"
            onDismissed={onPopupDismissedFn}
            onOpenShell={this.onOpenShellIgnoreWarning}
            path={popup.path}
          />
        )
      case PopupType.About:
        const version = __DEV__ ? __SHA__.substr(0, 10) : getVersion()

        return (
          <About
            key="about"
            onDismissed={onPopupDismissedFn}
            applicationName={getName()}
            applicationVersion={version}
            onCheckForUpdates={this.onCheckForUpdates}
            onShowAcknowledgements={this.showAcknowledgements}
            onShowTermsAndConditions={this.showTermsAndConditions}
          />
        )
      case PopupType.PublishRepository:
        return (
          <Publish
            key="publish"
            dispatcher={this.props.dispatcher}
            repository={popup.repository}
            accounts={this.state.accounts}
            onDismissed={onPopupDismissedFn}
          />
        )
      case PopupType.UntrustedCertificate:
        return (
          <UntrustedCertificate
            key="untrusted-certificate"
            certificate={popup.certificate}
            url={popup.url}
            onDismissed={onPopupDismissedFn}
            onContinue={this.onContinueWithUntrustedCertificate}
          />
        )
      case PopupType.Acknowledgements:
        return (
          <Acknowledgements
            key="acknowledgements"
            onDismissed={onPopupDismissedFn}
            applicationVersion={getVersion()}
          />
        )
      case PopupType.RemoveRepository:
        return (
          <ConfirmRemoveRepository
            key="confirm-remove-repository"
            repository={popup.repository}
            onConfirmation={this.onConfirmRepoRemoval}
            onDismissed={onPopupDismissedFn}
          />
        )
      case PopupType.TermsAndConditions:
        return (
          <TermsAndConditions
            key="terms-and-conditions"
            onDismissed={onPopupDismissedFn}
          />
        )
      case PopupType.PushBranchCommits:
        return (
          <PushBranchCommits
            key="push-branch-commits"
            dispatcher={this.props.dispatcher}
            repository={popup.repository}
            branch={popup.branch}
            unPushedCommits={popup.unPushedCommits}
            onConfirm={this.openCreatePullRequestInBrowser}
            onDismissed={onPopupDismissedFn}
          />
        )
      case PopupType.CLIInstalled:
        return (
          <CLIInstalled key="cli-installed" onDismissed={onPopupDismissedFn} />
        )
      case PopupType.GenericGitAuthentication:
        return (
          <GenericGitAuthentication
            key="generic-git-authentication"
            hostname={popup.hostname}
            onDismiss={onPopupDismissedFn}
            onSave={this.onSaveCredentials}
            retryAction={popup.retryAction}
          />
        )
      case PopupType.ExternalEditorFailed:
        const openPreferences = popup.openPreferences
        const suggestAtom = popup.suggestAtom

        return (
          <EditorError
            key="editor-error"
            message={popup.message}
            onDismissed={onPopupDismissedFn}
            showPreferencesDialog={this.onShowAdvancedPreferences}
            viewPreferences={openPreferences}
            suggestAtom={suggestAtom}
          />
        )
      case PopupType.OpenShellFailed:
        return (
          <ShellError
            key="shell-error"
            message={popup.message}
            onDismissed={onPopupDismissedFn}
            showPreferencesDialog={this.onShowAdvancedPreferences}
          />
        )
      case PopupType.InitializeLFS:
        return (
          <InitializeLFS
            key="initialize-lfs"
            repositories={popup.repositories}
            onDismissed={onPopupDismissedFn}
            onInitialize={this.initializeLFS}
          />
        )
      case PopupType.LFSAttributeMismatch:
        return (
          <AttributeMismatch
            key="lsf-attribute-mismatch"
            onDismissed={onPopupDismissedFn}
            onUpdateExistingFilters={this.updateExistingLFSFilters}
          />
        )
      case PopupType.UpstreamAlreadyExists:
        return (
          <UpstreamAlreadyExists
            key="upstream-already-exists"
            repository={popup.repository}
            existingRemote={popup.existingRemote}
            onDismissed={onPopupDismissedFn}
            onUpdate={this.onUpdateExistingUpstreamRemote}
            onIgnore={this.onIgnoreExistingUpstreamRemote}
          />
        )
      case PopupType.ReleaseNotes:
        return (
          <ReleaseNotes
            key="release-notes"
            emoji={this.state.emoji}
            newRelease={popup.newRelease}
            onDismissed={onPopupDismissedFn}
          />
        )
      case PopupType.DeletePullRequest:
        return (
          <DeletePullRequest
            key="delete-pull-request"
            dispatcher={this.props.dispatcher}
            repository={popup.repository}
            branch={popup.branch}
            onDismissed={onPopupDismissedFn}
            pullRequest={popup.pullRequest}
          />
        )
      case PopupType.MergeConflicts: {
        const { selectedState } = this.state
        if (
          selectedState === null ||
          selectedState.type !== SelectionType.Repository
        ) {
          return null
        }

        const {
          workingDirectory,
          conflictState,
        } = selectedState.state.changesState

        if (conflictState === null || conflictState.kind === 'rebase') {
          return null
        }

        return (
          <MergeConflictsDialog
            key="merge-conflicts-dialog"
            dispatcher={this.props.dispatcher}
            repository={popup.repository}
            workingDirectory={workingDirectory}
            onDismissed={onPopupDismissedFn}
            openFileInExternalEditor={this.openFileInExternalEditor}
            resolvedExternalEditor={this.state.resolvedExternalEditor}
            openRepositoryInShell={this.openInShell}
            ourBranch={popup.ourBranch}
            theirBranch={popup.theirBranch}
            manualResolutions={conflictState.manualResolutions}
          />
        )
      }
      case PopupType.OversizedFiles:
        return (
          <OversizedFiles
            key="oversized-files"
            oversizedFiles={popup.oversizedFiles}
            onDismissed={onPopupDismissedFn}
            dispatcher={this.props.dispatcher}
            context={popup.context}
            repository={popup.repository}
          />
        )
      case PopupType.AbortMerge: {
        const { selectedState } = this.state
        if (
          selectedState === null ||
          selectedState.type !== SelectionType.Repository
        ) {
          return null
        }
        const { workingDirectory } = selectedState.state.changesState
        // double check that this repository is actually in merge
        const isInConflictedMerge = workingDirectory.files.some(file =>
          isConflictedFile(file.status)
        )
        if (!isInConflictedMerge) {
          return null
        }

        return (
          <AbortMergeWarning
            key="abort-merge-warning"
            dispatcher={this.props.dispatcher}
            repository={popup.repository}
            onDismissed={onPopupDismissedFn}
            ourBranch={popup.ourBranch}
            theirBranch={popup.theirBranch}
          />
        )
      }
      case PopupType.UsageReportingChanges:
        return (
          <UsageStatsChange
            key="usage-stats-change"
            onOpenUsageDataUrl={this.openUsageDataUrl}
            onSetStatsOptOut={this.onSetStatsOptOut}
            onDismissed={onPopupDismissedFn}
          />
        )
      case PopupType.CommitConflictsWarning:
        return (
          <CommitConflictsWarning
            key="commit-conflicts-warning"
            dispatcher={this.props.dispatcher}
            files={popup.files}
            repository={popup.repository}
            context={popup.context}
            onDismissed={onPopupDismissedFn}
          />
        )
      case PopupType.PushNeedsPull:
        return (
          <PushNeedsPullWarning
            key="push-needs-pull"
            dispatcher={this.props.dispatcher}
            repository={popup.repository}
            onDismissed={onPopupDismissedFn}
          />
        )
      case PopupType.RebaseFlow: {
        const { selectedState, emoji } = this.state

        if (
          selectedState === null ||
          selectedState.type !== SelectionType.Repository
        ) {
          return null
        }

        const { changesState, rebaseState } = selectedState.state
        const { workingDirectory, conflictState } = changesState
        const { progress, step, userHasResolvedConflicts } = rebaseState

        if (conflictState !== null && conflictState.kind === 'merge') {
          log.warn(
            '[App] invalid state encountered - rebase flow should not be used when merge conflicts found'
          )
          return null
        }

        if (step === null) {
          log.warn(
            '[App] invalid state encountered - rebase flow should not be active when step is null'
          )
          return null
        }

        return (
          <RebaseFlow
            key="rebase-flow"
            repository={popup.repository}
            openFileInExternalEditor={this.openFileInExternalEditor}
            dispatcher={this.props.dispatcher}
            onFlowEnded={this.onRebaseFlowEnded}
            onDismissed={onPopupDismissedFn}
            workingDirectory={workingDirectory}
            progress={progress}
            step={step}
            userHasResolvedConflicts={userHasResolvedConflicts}
            askForConfirmationOnForcePush={
              this.state.askForConfirmationOnForcePush
            }
            resolvedExternalEditor={this.state.resolvedExternalEditor}
            openRepositoryInShell={this.openCurrentRepositoryInShell}
            onShowRebaseConflictsBanner={this.onShowRebaseConflictsBanner}
            emoji={emoji}
          />
        )
      }
      case PopupType.ConfirmForcePush: {
        const { askForConfirmationOnForcePush } = this.state

        return (
          <ConfirmForcePush
            key="confirm-force-push"
            dispatcher={this.props.dispatcher}
            repository={popup.repository}
            upstreamBranch={popup.upstreamBranch}
            askForConfirmationOnForcePush={askForConfirmationOnForcePush}
            onDismissed={onPopupDismissedFn}
          />
        )
      }
      case PopupType.StashAndSwitchBranch: {
        const { repository, branchToCheckout } = popup
        const {
          branchesState,
          changesState,
        } = this.props.repositoryStateManager.get(repository)
        const { tip } = branchesState

        if (tip.kind !== TipState.Valid) {
          return null
        }

        const currentBranch = tip.branch
        const hasAssociatedStash = changesState.stashEntry !== null

        return (
          <StashAndSwitchBranch
            key="stash-and-switch-branch"
            dispatcher={this.props.dispatcher}
            repository={popup.repository}
            currentBranch={currentBranch}
            branchToCheckout={branchToCheckout}
            hasAssociatedStash={hasAssociatedStash}
            onDismissed={onPopupDismissedFn}
          />
        )
      }
      case PopupType.ConfirmOverwriteStash: {
        const { repository, branchToCheckout: branchToCheckout } = popup
        return (
          <OverwriteStash
            key="overwite-stash"
            dispatcher={this.props.dispatcher}
            repository={repository}
            branchToCheckout={branchToCheckout}
            onDismissed={onPopupDismissedFn}
          />
        )
      }
      case PopupType.ConfirmDiscardStash: {
        const { repository, stash } = popup

        return (
          <ConfirmDiscardStashDialog
            key="confirm-discard-stash-dialog"
            dispatcher={this.props.dispatcher}
            repository={repository}
            stash={stash}
            onDismissed={onPopupDismissedFn}
          />
        )
      }
      case PopupType.CreateTutorialRepository: {
        return (
          <CreateTutorialRepositoryDialog
            key="create-tutorial-repository-dialog"
            account={popup.account}
            progress={popup.progress}
            onDismissed={onPopupDismissedFn}
            onCreateTutorialRepository={this.onCreateTutorialRepository}
          />
        )
      }
      case PopupType.ConfirmExitTutorial: {
        return (
          <ConfirmExitTutorial
            key="confirm-exit-tutorial"
            onDismissed={onPopupDismissedFn}
            onContinue={this.onExitTutorialToHomeScreen}
          />
        )
      }
      case PopupType.PushRejectedDueToMissingWorkflowScope:
        return (
          <WorkflowPushRejectedDialog
            onDismissed={onPopupDismissedFn}
            rejectedPath={popup.rejectedPath}
            dispatcher={this.props.dispatcher}
            repository={popup.repository}
          />
        )
      case PopupType.SAMLReauthRequired:
        return (
          <SAMLReauthRequiredDialog
            onDismissed={onPopupDismissedFn}
            organizationName={popup.organizationName}
            endpoint={popup.endpoint}
            retryAction={popup.retryAction}
            dispatcher={this.props.dispatcher}
          />
        )
      case PopupType.CreateFork:
        return (
          <CreateForkDialog
            onDismissed={onPopupDismissedFn}
            dispatcher={this.props.dispatcher}
            repository={popup.repository}
            account={popup.account}
          />
        )
      case PopupType.SChannelNoRevocationCheck:
        return (
          <SChannelNoRevocationCheckDialog
            onDismissed={onPopupDismissedFn}
            url={popup.url}
          />
        )
      case PopupType.CreateTag: {
        return (
          <CreateTag
            key="create-tag"
            repository={popup.repository}
            onDismissed={onPopupDismissedFn}
            dispatcher={this.props.dispatcher}
            targetCommitSha={popup.targetCommitSha}
            initialName={popup.initialName}
            localTags={popup.localTags}
          />
        )
      }
      case PopupType.DeleteTag: {
        return (
          <DeleteTag
            key="delete-tag"
            repository={popup.repository}
            onDismissed={onPopupDismissedFn}
            dispatcher={this.props.dispatcher}
            tagName={popup.tagName}
          />
        )
      }
      case PopupType.ChooseForkSettings: {
        return (
          <ChooseForkSettings
            repository={popup.repository}
            onDismissed={onPopupDismissedFn}
            dispatcher={this.props.dispatcher}
          />
        )
      }
      case PopupType.LocalChangesOverwritten:
        const selectedState = this.state.selectedState

        const existingStash =
          selectedState !== null &&
          selectedState.type === SelectionType.Repository
            ? selectedState.state.changesState.stashEntry
            : null

        return (
          <LocalChangesOverwrittenDialog
            repository={popup.repository}
            dispatcher={this.props.dispatcher}
            hasExistingStash={existingStash !== null}
            retryAction={popup.retryAction}
            onDismissed={onPopupDismissedFn}
          />
        )
      default:
        return assertNever(popup, `Unknown popup type: ${popup}`)
    }
  }

  private onExitTutorialToHomeScreen = () => {
    const tutorialRepository = this.getSelectedTutorialRepository()
    if (!tutorialRepository) {
      return false
    }

    this.props.dispatcher.pauseTutorial(tutorialRepository)
    return true
  }

  private onCreateTutorialRepository = (account: Account) => {
    this.props.dispatcher.createTutorialRepository(account)
  }

  private onShowRebaseConflictsBanner = (
    repository: Repository,
    targetBranch: string
  ) => {
    this.props.dispatcher.setBanner({
      type: BannerType.RebaseConflictsFound,
      targetBranch,
      onOpenDialog: async () => {
        const { changesState } = this.props.repositoryStateManager.get(
          repository
        )
        const { conflictState } = changesState

        if (conflictState === null || conflictState.kind === 'merge') {
          log.debug(
            `[App.onShowRebasConflictsBanner] no conflict state found, ignoring...`
          )
          return
        }

        await this.props.dispatcher.setRebaseProgressFromState(repository)

        const initialStep = initializeRebaseFlowForConflictedRepository(
          conflictState
        )

        this.props.dispatcher.setRebaseFlowStep(repository, initialStep)

        this.props.dispatcher.showPopup({
          type: PopupType.RebaseFlow,
          repository,
        })
      },
    })
  }

  private onRebaseFlowEnded = (repository: Repository) => {
    this.props.dispatcher.endRebaseFlow(repository)
  }

  private onSetStatsOptOut = (optOut: boolean) => {
    this.props.appStore.setStatsOptOut(optOut, true)
    this.props.appStore.markUsageStatsNoteSeen()
    this.props.appStore._reportStats()
  }

  private openUsageDataUrl = () => {
    this.props.dispatcher.openInBrowser(SamplesURL)
  }

  private onUpdateExistingUpstreamRemote = (repository: Repository) => {
    this.props.dispatcher.updateExistingUpstreamRemote(repository)
  }

  private onIgnoreExistingUpstreamRemote = (repository: Repository) => {
    this.props.dispatcher.ignoreExistingUpstreamRemote(repository)
  }

  private updateExistingLFSFilters = () => {
    this.props.dispatcher.installGlobalLFSFilters(true)
  }

  private initializeLFS = (repositories: ReadonlyArray<Repository>) => {
    this.props.dispatcher.installLFSHooks(repositories)
  }

  private onCloneRepositoriesTabSelected = (tab: CloneRepositoryTab) => {
    this.props.dispatcher.changeCloneRepositoriesTab(tab)
  }

  private onRefreshRepositories = (account: Account) => {
    this.props.dispatcher.refreshApiRepositories(account)
  }

  private onShowAdvancedPreferences = () => {
    this.props.dispatcher.showPopup({
      type: PopupType.Preferences,
      initialSelectedTab: PreferencesTab.Advanced,
    })
  }

  private onOpenShellIgnoreWarning = (path: string) => {
    this.props.dispatcher.openShell(path, true)
  }

  private onSaveCredentials = async (
    hostname: string,
    username: string,
    password: string,
    retryAction: RetryAction
  ) => {
    await this.props.dispatcher.saveGenericGitCredentials(
      hostname,
      username,
      password
    )

    this.props.dispatcher.performRetry(retryAction)
  }

  private onCheckForUpdates = () => this.checkForUpdates(false)

  private showAcknowledgements = () => {
    this.props.dispatcher.showPopup({ type: PopupType.Acknowledgements })
  }

  private showTermsAndConditions = () => {
    this.props.dispatcher.showPopup({ type: PopupType.TermsAndConditions })
  }

  private renderPopup() {
    return (
      <CSSTransitionGroup
        transitionName="modal"
        component="div"
        transitionEnterTimeout={dialogTransitionEnterTimeout}
        transitionLeaveTimeout={dialogTransitionLeaveTimeout}
      >
        {this.currentPopupContent()}
      </CSSTransitionGroup>
    )
  }

  private renderZoomInfo() {
    return <ZoomInfo windowZoomFactor={this.state.windowZoomFactor} />
  }

  private renderFullScreenInfo() {
    return <FullScreenInfo windowState={this.state.windowState} />
  }

  private clearError = (error: Error) => this.props.dispatcher.clearError(error)

  private onConfirmDiscardChangesChanged = (value: boolean) => {
    this.props.dispatcher.setConfirmDiscardChangesSetting(value)
  }

  private renderAppError() {
    return (
      <AppError
        errors={this.state.errors}
        onClearError={this.clearError}
        onShowPopup={this.showPopup}
        onRetryAction={this.onRetryAction}
      />
    )
  }

  private onRetryAction = (retryAction: RetryAction) => {
    this.props.dispatcher.performRetry(retryAction)
  }

  private showPopup = (popup: Popup) => {
    this.props.dispatcher.showPopup(popup)
  }

  private renderApp() {
    return (
      <div id="desktop-app-contents">
        {this.renderToolbar()}
        {this.renderBanner()}
        {this.renderRepository()}
        {this.renderPopup()}
        {this.renderAppError()}
      </div>
    )
  }

  private renderRepositoryList = (): JSX.Element => {
    const selectedRepository = this.state.selectedState
      ? this.state.selectedState.repository
      : null
    const externalEditorLabel = this.state.selectedExternalEditor
      ? this.state.selectedExternalEditor
      : undefined
    const shellLabel = this.state.selectedShell
    const filterText = this.state.repositoryFilterText
    return (
      <RepositoriesList
        filterText={filterText}
        onFilterTextChanged={this.onRepositoryFilterTextChanged}
        selectedRepository={selectedRepository}
        onSelectionChanged={this.onSelectionChanged}
        repositories={this.state.repositories}
        recentRepositories={this.state.recentRepositories}
        localRepositoryStateLookup={this.state.localRepositoryStateLookup}
        askForConfirmationOnRemoveRepository={
          this.state.askForConfirmationOnRepositoryRemoval
        }
        onRemoveRepository={this.removeRepository}
        onOpenInShell={this.openInShell}
        onShowRepository={this.showRepository}
        onOpenInExternalEditor={this.openInExternalEditor}
        externalEditorLabel={externalEditorLabel}
        shellLabel={shellLabel}
        dispatcher={this.props.dispatcher}
      />
    )
  }

  private openInShell = (repository: Repository | CloningRepository) => {
    if (!(repository instanceof Repository)) {
      return
    }

    this.props.dispatcher.openShell(repository.path)
  }

  private openFileInExternalEditor = (fullPath: string) => {
    this.props.dispatcher.openInExternalEditor(fullPath)
  }

  private openInExternalEditor = (
    repository: Repository | CloningRepository
  ) => {
    if (!(repository instanceof Repository)) {
      return
    }

    this.props.dispatcher.openInExternalEditor(repository.path)
  }

  private showRepository = (repository: Repository | CloningRepository) => {
    if (!(repository instanceof Repository)) {
      return
    }

    shell.showFolderContents(repository.path)
  }

  private onRepositoryDropdownStateChanged = (newState: DropdownState) => {
    if (newState === 'open') {
      this.props.dispatcher.showFoldout({ type: FoldoutType.Repository })
    } else {
      this.props.dispatcher.closeFoldout(FoldoutType.Repository)
    }
  }

  private onExitTutorial = () => {
    if (
      this.state.repositories.length === 1 &&
      isValidTutorialStep(this.state.currentOnboardingTutorialStep)
    ) {
      // If the only repository present is the tutorial repo,
      // prompt for confirmation and exit to the BlankSlateView
      this.props.dispatcher.showPopup({
        type: PopupType.ConfirmExitTutorial,
      })
    } else {
      // Otherwise pop open repositories panel
      this.onRepositoryDropdownStateChanged('open')
    }
  }

  private renderRepositoryToolbarButton() {
    const selection = this.state.selectedState

    const repository = selection ? selection.repository : null

    let icon: OcticonSymbol
    let title: string
    if (repository) {
      icon = iconForRepository(repository)
      title = repository.name
    } else if (this.state.repositories.length > 0) {
      icon = OcticonSymbol.repo
      title = __DARWIN__ ? 'Select a Repository' : 'Select a repository'
    } else {
      icon = OcticonSymbol.repo
      title = __DARWIN__ ? 'No Repositories' : 'No repositories'
    }

    const isOpen =
      this.state.currentFoldout &&
      this.state.currentFoldout.type === FoldoutType.Repository

    const currentState: DropdownState = isOpen ? 'open' : 'closed'

    const tooltip = repository && !isOpen ? repository.path : undefined

    const foldoutStyle: React.CSSProperties = {
      position: 'absolute',
      marginLeft: 0,
      width: this.state.sidebarWidth,
      minWidth: this.state.sidebarWidth,
      height: '100%',
      top: 0,
    }

    return (
      <ToolbarDropdown
        icon={icon}
        title={title}
        description={__DARWIN__ ? 'Current Repository' : 'Current repository'}
        tooltip={tooltip}
        foldoutStyle={foldoutStyle}
        onDropdownStateChanged={this.onRepositoryDropdownStateChanged}
        dropdownContentRenderer={this.renderRepositoryList}
        dropdownState={currentState}
      />
    )
  }

  private renderPushPullToolbarButton() {
    const selection = this.state.selectedState
    if (!selection || selection.type !== SelectionType.Repository) {
      return null
    }

    const state = selection.state
    const revertProgress = state.revertProgress
    if (revertProgress) {
      return <RevertProgress progress={revertProgress} />
    }

    let remoteName = state.remote ? state.remote.name : null
    const progress = state.pushPullFetchProgress

    const { conflictState } = state.changesState

    const rebaseInProgress =
      conflictState !== null && conflictState.kind === 'rebase'

    const { aheadBehind, branchesState } = state
    const { pullWithRebase, tip } = branchesState

    if (tip.kind === TipState.Valid && tip.branch.remote !== null) {
      remoteName = tip.branch.remote
    }

    const isForcePush = isCurrentBranchForcePush(branchesState, aheadBehind)

    return (
      <PushPullButton
        dispatcher={this.props.dispatcher}
        repository={selection.repository}
        aheadBehind={state.aheadBehind}
        numTagsToPush={state.tagsToPush !== null ? state.tagsToPush.length : 0}
        remoteName={remoteName}
        lastFetched={state.lastFetched}
        networkActionInProgress={state.isPushPullFetchInProgress}
        progress={progress}
        tipState={tip.kind}
        pullWithRebase={pullWithRebase}
        rebaseInProgress={rebaseInProgress}
        isForcePush={isForcePush}
        shouldNudge={
          this.state.currentOnboardingTutorialStep === TutorialStep.PushBranch
        }
      />
    )
  }

  private showCreateBranch = () => {
    const selection = this.state.selectedState

    // NB: This should never happen but in the case someone
    // manages to delete the last repository while the drop down is
    // open we'll just bail here.
    if (!selection || selection.type !== SelectionType.Repository) {
      return
    }

    // We explicitly disable the menu item in this scenario so this
    // should never happen.
    if (selection.state.branchesState.tip.kind === TipState.Unknown) {
      return
    }

    const repository = selection.repository

    const state = this.props.repositoryStateManager.get(repository)
    const currentBranchProtected = state.changesState.currentBranchProtected

    return this.props.dispatcher.showPopup({
      type: PopupType.CreateBranch,
      repository,
      currentBranchProtected,
    })
  }

  private openPullRequest = () => {
    const state = this.state.selectedState

    if (state == null || state.type !== SelectionType.Repository) {
      return
    }

    const currentPullRequest = state.state.branchesState.currentPullRequest
    const dispatcher = this.props.dispatcher

    if (currentPullRequest == null) {
      dispatcher.createPullRequest(state.repository)
      dispatcher.recordCreatePullRequest()
    } else {
      dispatcher.showPullRequest(state.repository)
    }
  }

  private openCreatePullRequestInBrowser = (
    repository: Repository,
    branch: Branch
  ) => {
    this.props.dispatcher.openCreatePullRequestInBrowser(repository, branch)
  }

  private onBranchDropdownStateChanged = (newState: DropdownState) => {
    if (newState === 'open') {
      this.props.dispatcher.showFoldout({ type: FoldoutType.Branch })
    } else {
      this.props.dispatcher.closeFoldout(FoldoutType.Branch)
    }
  }

  private renderBranchToolbarButton(): JSX.Element | null {
    const selection = this.state.selectedState

    if (selection == null || selection.type !== SelectionType.Repository) {
      return null
    }

    const currentFoldout = this.state.currentFoldout

    const isOpen =
      currentFoldout !== null && currentFoldout.type === FoldoutType.Branch

    const repository = selection.repository
    const { branchesState, changesState } = selection.state
    const hasAssociatedStash = changesState.stashEntry !== null
    const hasChanges = changesState.workingDirectory.files.length > 0

    return (
      <BranchDropdown
        dispatcher={this.props.dispatcher}
        isOpen={isOpen}
        onDropDownStateChanged={this.onBranchDropdownStateChanged}
        repository={repository}
        repositoryState={selection.state}
        selectedTab={this.state.selectedBranchesTab}
        pullRequests={branchesState.openPullRequests}
        currentPullRequest={branchesState.currentPullRequest}
        isLoadingPullRequests={branchesState.isLoadingPullRequests}
        shouldNudge={
          this.state.currentOnboardingTutorialStep === TutorialStep.CreateBranch
        }
        selectedUncommittedChangesStrategy={getUncommittedChangesStrategy(
          this.state.uncommittedChangesStrategyKind
        )}
        couldOverwriteStash={hasChanges && hasAssociatedStash}
      />
    )
  }

  // we currently only render one banner at a time
  private renderBanner(): JSX.Element | null {
    // The inset light title bar style without the toolbar
    // can't support banners at the moment. So for the
    // no-repositories blank slate we'll have to live without
    // them.
    if (this.inNoRepositoriesViewState()) {
      return null
    }

    let banner = null
    if (this.state.currentBanner !== null) {
      banner = renderBanner(
        this.state.currentBanner,
        this.props.dispatcher,
        this.onBannerDismissed
      )
    } else if (this.state.isUpdateAvailableBannerVisible) {
      banner = this.renderUpdateBanner()
    }
    return (
      <CSSTransitionGroup
        transitionName="banner"
        component="div"
        transitionEnterTimeout={500}
        transitionLeaveTimeout={400}
      >
        {banner}
      </CSSTransitionGroup>
    )
  }

  private renderUpdateBanner() {
    return (
      <UpdateAvailable
        dispatcher={this.props.dispatcher}
        newRelease={updateStore.state.newRelease}
        onDismissed={this.onUpdateAvailableDismissed}
        key={'update-available'}
      />
    )
  }

  private onBannerDismissed = () => {
    this.props.dispatcher.clearBanner()
  }

  private renderToolbar() {
    /**
     * No toolbar if we're in the blank slate view.
     */
    if (this.inNoRepositoriesViewState()) {
      return null
    }

    return (
      <Toolbar id="desktop-app-toolbar">
        <div
          className="sidebar-section"
          style={{ width: this.state.sidebarWidth }}
        >
          {this.renderRepositoryToolbarButton()}
        </div>
        {this.renderBranchToolbarButton()}
        {this.renderPushPullToolbarButton()}
      </Toolbar>
    )
  }

  private renderRepository() {
    const state = this.state
    if (this.inNoRepositoriesViewState()) {
      return (
        <NoRepositoriesView
          dotComAccount={this.getDotComAccount()}
          enterpriseAccount={this.getEnterpriseAccount()}
          onCreate={this.showCreateRepository}
          onClone={this.showCloneRepo}
          onAdd={this.showAddLocalRepo}
          onCreateTutorialRepository={this.showCreateTutorialRepositoryPopup}
          onResumeTutorialRepository={this.onResumeTutorialRepository}
          tutorialPaused={this.isTutorialPaused()}
          apiRepositories={state.apiRepositories}
          onRefreshRepositories={this.onRefreshRepositories}
        />
      )
    }

    const selectedState = state.selectedState
    if (!selectedState) {
      return <NoRepositorySelected />
    }

    if (selectedState.type === SelectionType.Repository) {
      const externalEditorLabel = state.selectedExternalEditor
        ? state.selectedExternalEditor
        : undefined

      return (
        <RepositoryView
          // When switching repositories we want to remount the RepositoryView
          // component to reset the scroll positions.
          key={selectedState.repository.hash}
          repository={selectedState.repository}
          state={selectedState.state}
          dispatcher={this.props.dispatcher}
          emoji={state.emoji}
          sidebarWidth={state.sidebarWidth}
          commitSummaryWidth={state.commitSummaryWidth}
          stashedFilesWidth={state.stashedFilesWidth}
          issuesStore={this.props.issuesStore}
          gitHubUserStore={this.props.gitHubUserStore}
          onViewCommitOnGitHub={this.onViewCommitOnGitHub}
          imageDiffType={state.imageDiffType}
          hideWhitespaceInDiff={state.hideWhitespaceInDiff}
          focusCommitMessage={state.focusCommitMessage}
          askForConfirmationOnDiscardChanges={
            state.askForConfirmationOnDiscardChanges
          }
          accounts={state.accounts}
          externalEditorLabel={externalEditorLabel}
          resolvedExternalEditor={state.resolvedExternalEditor}
          onOpenInExternalEditor={this.openFileInExternalEditor}
          appMenu={state.appMenuState[0]}
          currentTutorialStep={state.currentOnboardingTutorialStep}
          onExitTutorial={this.onExitTutorial}
          isShowingModal={this.isShowingModal}
          isShowingFoldout={this.state.currentFoldout !== null}
        />
      )
    } else if (selectedState.type === SelectionType.CloningRepository) {
      return (
        <CloningRepositoryView
          repository={selectedState.repository}
          progress={selectedState.progress}
        />
      )
    } else if (selectedState.type === SelectionType.MissingRepository) {
      return (
        <MissingRepository
          repository={selectedState.repository}
          dispatcher={this.props.dispatcher}
        />
      )
    } else {
      return assertNever(selectedState, `Unknown state: ${selectedState}`)
    }
  }

  private renderWelcomeFlow() {
    return (
      <Welcome
        dispatcher={this.props.dispatcher}
        optOut={this.state.optOutOfUsageTracking}
        accounts={this.state.accounts}
        signInState={this.state.signInState}
      />
    )
  }

  public render() {
    if (this.loading) {
      return null
    }

    const className = this.state.appIsFocused ? 'focused' : 'blurred'

    const currentTheme = this.state.showWelcomeFlow
      ? ApplicationTheme.Light
      : this.state.selectedTheme

    return (
      <div id="desktop-app-chrome" className={className}>
        <AppTheme theme={currentTheme} />
        {this.renderTitlebar()}
        {this.state.showWelcomeFlow
          ? this.renderWelcomeFlow()
          : this.renderApp()}
        {this.renderZoomInfo()}
        {this.renderFullScreenInfo()}
      </div>
    )
  }

  private onRepositoryFilterTextChanged = (text: string) => {
    this.props.dispatcher.setRepositoryFilterText(text)
  }

  private onSelectionChanged = (repository: Repository | CloningRepository) => {
    this.props.dispatcher.selectRepository(repository)
    this.props.dispatcher.closeFoldout(FoldoutType.Repository)
  }

  private onViewCommitOnGitHub = async (SHA: string) => {
    const repository = this.getRepository()

    if (
      !repository ||
      repository instanceof CloningRepository ||
      !repository.gitHubRepository
    ) {
      return
    }

    const baseURL = repository.gitHubRepository.htmlURL

    if (baseURL) {
      this.props.dispatcher.openInBrowser(`${baseURL}/commit/${SHA}`)
    }
  }

  private onBranchDeleted = (repository: Repository) => {
    // In the event a user is in the middle of a compare
    // we need to exit out of the compare state after the
    // branch has been deleted. Calling executeCompare allows
    // us to do just that.
    this.props.dispatcher.executeCompare(repository, {
      kind: HistoryTabMode.History,
    })
  }

  private inNoRepositoriesViewState() {
    return this.state.repositories.length === 0 || this.isTutorialPaused()
  }

  private isTutorialPaused() {
    return this.state.currentOnboardingTutorialStep === TutorialStep.Paused
  }
}

function NoRepositorySelected() {
  return <div className="panel blankslate">No repository selected</div>
}<|MERGE_RESOLUTION|>--- conflicted
+++ resolved
@@ -1069,14 +1069,7 @@
     repository: Repository,
     deleteRepoFromDisk: boolean
   ) => {
-<<<<<<< HEAD
     await this.props.dispatcher.removeRepository(repository, deleteRepoFromDisk)
-=======
-    return this.props.dispatcher.removeRepositories(
-      [repository],
-      deleteRepoFromDisk
-    )
->>>>>>> 6cf8c152
   }
 
   private getRepository(): Repository | CloningRepository | null {
