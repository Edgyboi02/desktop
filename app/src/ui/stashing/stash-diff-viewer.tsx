import * as React from 'react'
import { IStashEntry, StashedChangesLoadStates } from '../../models/stash-entry'
import { FileList } from '../history/file-list'
import { Dispatcher } from '../dispatcher'
import { CommittedFileChange } from '../../models/status'
import { Repository } from '../../models/repository'
import { Diff } from '../diff'
import { IDiff, ImageDiffType } from '../../models/diff'
import { Resizable } from '../resizable'
import { Button } from '../lib/button'
import { ButtonGroup } from '../lib/button-group'
<<<<<<< HEAD
import { PopupType } from '../../models/popup'
=======
import { Octicon, OcticonSymbol } from '../octicons'
>>>>>>> c035ac6f

interface IStashDiffViewerProps {
  /** The stash in question. */
  readonly stashEntry: IStashEntry

  /** Currently selected file in the list */
  readonly selectedStashedFile: CommittedFileChange | null

  /** Diff to be displayed */
  readonly stashedFileDiff: IDiff | null
  readonly imageDiffType: ImageDiffType

  /** width to use for the files list pane */
  readonly fileListWidth: number
  readonly repository: Repository
  readonly dispatcher: Dispatcher

  /** Are there any uncommitted changes */
  readonly isWorkingTreeClean: boolean
}

/**
 * Component to display a selected stash's file list and diffs
 *
 * _(Like viewing a selected commit in history but for a stash)_
 */
export class StashDiffViewer extends React.PureComponent<
  IStashDiffViewerProps
> {
  private onSelectedFileChanged = (file: CommittedFileChange) =>
    this.props.dispatcher.selectStashedFile(this.props.repository, file)

  private onResize = (width: number) =>
    this.props.dispatcher.setStashedFilesWidth(width)

  private onReset = () => this.props.dispatcher.resetStashedFilesWidth()

  public render() {
    const {
      stashEntry,
      selectedStashedFile,
      stashedFileDiff,
      repository,
      dispatcher,
      imageDiffType,
      isWorkingTreeClean,
      fileListWidth,
    } = this.props
    const files =
      stashEntry.files.kind === StashedChangesLoadStates.Loaded
        ? stashEntry.files.files
        : new Array<CommittedFileChange>()

    const diffComponent =
      selectedStashedFile !== null && stashedFileDiff !== null ? (
        <Diff
          repository={repository}
          readOnly={true}
          file={selectedStashedFile}
          diff={stashedFileDiff}
          dispatcher={dispatcher}
          imageDiffType={imageDiffType}
        />
      ) : null

    return (
      <section id="stash-diff-viewer">
        <Header
          stashEntry={stashEntry}
          repository={repository}
          dispatcher={dispatcher}
          isWorkingTreeClean={isWorkingTreeClean}
        />
        <div className="content">
          <Resizable
            width={this.props.fileListWidth}
            onResize={this.onResize}
            onReset={this.onReset}
          >
            <FileList
              files={files}
              onSelectedFileChanged={this.onSelectedFileChanged}
              selectedFile={selectedStashedFile}
              availableWidth={fileListWidth}
            />
          </Resizable>
          {diffComponent}
        </div>
      </section>
    )
  }
}

const Header: React.SFC<{
  stashEntry: IStashEntry
  repository: Repository
  dispatcher: Dispatcher
  isWorkingTreeClean: boolean
}> = props => {
  const { dispatcher, repository, stashEntry, isWorkingTreeClean } = props

  const onClearClick = () => {
<<<<<<< HEAD
    props.dispatcher.showPopup({
      type: PopupType.ConfirmDiscardStash,
      repository: props.repository,
      stash: props.stashEntry,
    })
=======
    dispatcher.dropStash(repository, stashEntry)
>>>>>>> c035ac6f
  }

  const onSubmitClick = () => {
    dispatcher.popStash(repository, stashEntry)
  }

<<<<<<< HEAD
=======
  const restoreMessage = isWorkingTreeClean ? (
    <span className="text">
      <strong>Restore</strong> will move your stashed files to the Changes list.
    </span>
  ) : (
    <>
      <Octicon symbol={OcticonSymbol.alert} />
      <span className="text">
        Unable to restore stash when changes are present on your branch.
      </span>
    </>
  )

>>>>>>> c035ac6f
  return (
    <div className="header">
      <h3>Stashed changes</h3>
      <div className="row">
        <ButtonGroup destructive={true}>
          <Button
            onClick={onSubmitClick}
            type="submit"
            disabled={!isWorkingTreeClean}
          >
            Restore
          </Button>
          <Button onClick={onClearClick}>Discard</Button>
        </ButtonGroup>
        <div className="explanatory-text">{restoreMessage}</div>
      </div>
    </div>
  )
}<|MERGE_RESOLUTION|>--- conflicted
+++ resolved
@@ -9,11 +9,8 @@
 import { Resizable } from '../resizable'
 import { Button } from '../lib/button'
 import { ButtonGroup } from '../lib/button-group'
-<<<<<<< HEAD
 import { PopupType } from '../../models/popup'
-=======
 import { Octicon, OcticonSymbol } from '../octicons'
->>>>>>> c035ac6f
 
 interface IStashDiffViewerProps {
   /** The stash in question. */
@@ -116,23 +113,17 @@
   const { dispatcher, repository, stashEntry, isWorkingTreeClean } = props
 
   const onClearClick = () => {
-<<<<<<< HEAD
     props.dispatcher.showPopup({
       type: PopupType.ConfirmDiscardStash,
       repository: props.repository,
       stash: props.stashEntry,
     })
-=======
-    dispatcher.dropStash(repository, stashEntry)
->>>>>>> c035ac6f
   }
 
   const onSubmitClick = () => {
     dispatcher.popStash(repository, stashEntry)
   }
 
-<<<<<<< HEAD
-=======
   const restoreMessage = isWorkingTreeClean ? (
     <span className="text">
       <strong>Restore</strong> will move your stashed files to the Changes list.
@@ -146,7 +137,6 @@
     </>
   )
 
->>>>>>> c035ac6f
   return (
     <div className="header">
       <h3>Stashed changes</h3>
