--- conflicted
+++ resolved
@@ -47,15 +47,7 @@
     const label = this.props.label
     const inputId = this.state.inputId
 
-<<<<<<< HEAD
-    return label
-      ? <label htmlFor={inputId}>
-          {label}
-        </label>
-      : null
-=======
-    return !!label ? <label htmlFor={inputId}>{label}</label> : null
->>>>>>> 8f7a3834
+    return label ? <label htmlFor={inputId}>{label}</label> : null
   }
 
   public render() {
