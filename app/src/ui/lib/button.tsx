--- conflicted
+++ resolved
@@ -16,8 +16,6 @@
    */
   readonly onMouseEnter?: (event: React.MouseEvent<HTMLButtonElement>) => void
 
-<<<<<<< HEAD
-=======
   /**
    * A function that's called when the button element receives keyboard focus.
    */
@@ -28,7 +26,6 @@
    */
   readonly onBlur?: (event: React.FocusEvent<HTMLButtonElement>) => void
 
->>>>>>> 73ef7652
   /** The title of the button. */
   readonly children?: string
 
@@ -124,17 +121,11 @@
         disabled={this.props.disabled}
         onClick={this.onClick}
         type={this.props.type || 'button'}
-<<<<<<< HEAD
-        ref={this.props.onButtonRef}
-        tabIndex={this.props.tabIndex}
-        onMouseEnter={this.props.onMouseEnter}
-=======
         ref={this.onButtonRef}
         tabIndex={this.props.tabIndex}
         onMouseEnter={this.props.onMouseEnter}
         onFocus={this.props.onFocus}
         onBlur={this.props.onBlur}
->>>>>>> 73ef7652
       >
         {this.props.children}
       </button>
