--- conflicted
+++ resolved
@@ -2,11 +2,7 @@
 
 import { GitHubRepository } from './github-repository'
 import { IAheadBehind } from './branch'
-<<<<<<< HEAD
-import { enableTutorial } from '../lib/feature-flag'
 import { WorkflowPreferences } from './workflow-preferences'
-=======
->>>>>>> e23010e0
 
 function getBaseName(path: string): string {
   const baseName = Path.basename(path)
