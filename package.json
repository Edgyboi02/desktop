{
  "repository": {
    "type": "git",
    "url": "https://github.com/desktop/desktop.git"
  },
  "description": "GitHub Desktop build dependencies",
  "scripts": {
    "cli": "ts-node --require ./app/test/globals.ts --require ./app/src/cli/dev-commands-global.ts app/src/cli/main.ts",
    "test:integration": "cross-env TEST_ENV=1 ELECTRON_NO_ATTACH_CONSOLE=1 xvfb-maybe --auto-servernum -- jest --config ./app/jest.integration.config.js",
    "test:unit": "cross-env ELECTRON_RUN_AS_NODE=1 ./node_modules/.bin/electron ./node_modules/jest/bin/jest --detectOpenHandles --silent --config ./app/jest.unit.config.js",
    "test:unit:cov": "yarn test:unit --coverage",
    "test:script": "jest --silent --config ./script/jest.config.js",
    "test:script:cov": "yarn test:script --coverage",
    "test": "yarn test:unit:cov --runInBand && yarn test:script:cov && yarn test:integration",
    "test:setup": "ts-node -P script/tsconfig.json script/test-setup.ts",
    "test:review": "ts-node  -P script/tsconfig.json script/test-review.ts",
    "test:report": "codecov --disable=gcov -f app/coverage/coverage-final.json",
    "postinstall": "ts-node -P script/tsconfig.json script/post-install.ts",
    "start": "cross-env NODE_ENV=development ts-node -P script/tsconfig.json script/start.ts",
    "start:prod": "cross-env NODE_ENV=production ts-node -P script/tsconfig.json script/start.ts",
    "compile:dev": "cross-env NODE_ENV=development parallel-webpack --config app/webpack.development.ts",
    "compile:prod": "cross-env NODE_ENV=production NODE_OPTIONS='--max_old_space_size=4096' parallel-webpack --config app/webpack.production.ts",
    "build:dev": "yarn compile:dev && cross-env NODE_ENV=development ts-node -P script/tsconfig.json script/build.ts",
    "build:prod": "yarn compile:prod && cross-env NODE_ENV=production ts-node -P script/tsconfig.json script/build.ts",
    "package": "ts-node -P script/tsconfig.json script/package.ts",
    "generate-octicons": "ts-node -P script/tsconfig.json script/generate-octicons.ts",
    "clean:tslint": "rimraf tslint-rules/*.js",
    "compile:tslint": "tsc -P tslint-rules",
    "compile:script": "tsc -P script/tsconfig.json",
    "lint": "yarn prettier && yarn lint:src",
    "lint:fix": "yarn prettier --write && yarn lint:src:fix",
    "prettier": "prettier --check \"./**/*.{ts,tsx,js,json,jsx,scss,html,yaml,yml}\"",
    "lint:src": "yarn tslint && yarn eslint-check && yarn eslint",
    "lint:src:fix": "yarn tslint --fix && yarn eslint --fix",
    "tslint": "tslint -p .",
    "eslint": "eslint --cache --rulesdir ./eslint-rules \"./eslint-rules/**/*.js\" \"./{script,tslint-rules}/**/*.ts{,x}\" \"./app/{src,typings,test}/**/*.{j,t}s{,x}\" \"./changelog.json\"",
    "eslint-check": "eslint --print-config .eslintrc.* | eslint-config-prettier-check",
    "publish": "ts-node -P script/tsconfig.json script/publish.ts",
    "clean-slate": "rimraf out node_modules app/node_modules coverage && yarn",
    "rebuild-hard:dev": "yarn clean-slate && yarn build:dev",
    "rebuild-hard:prod": "yarn clean-slate && yarn build:prod",
    "draft-release": "ts-node script/draft-release/index.ts",
    "draft-release:format": "prettier --check --write changelog.json app/package.json && yarn validate-changelog",
    "validate-changelog": "ts-node script/validate-changelog.ts",
    "check-modified": "stop-build"
  },
  "author": {
    "name": "GitHub, Inc.",
    "email": "opensource+desktop@github.com",
    "url": "https://desktop.github.com/"
  },
  "license": "MIT",
  "engines": {
    "node": ">= 10",
    "yarn": ">= 1.9"
  },
  "dependencies": {
<<<<<<< HEAD
    "@primer/octicons": "^10.0.0",
=======
    "@primer/octicons": "^9.1.0",
    "@types/plist": "^3.0.2",
>>>>>>> 47760319
    "@typescript-eslint/eslint-plugin": "3.3.0",
    "@typescript-eslint/parser": "3.3.0",
    "airbnb-browser-shims": "^3.0.0",
    "ajv": "^6.4.0",
    "awesome-node-loader": "^1.1.0",
    "awesome-typescript-loader": "^5.2.1",
    "aws-sdk": "^2.23.0",
    "babel-core": "^6.26.3",
    "babel-jest": "^23.4.2",
    "babel-minify-webpack-plugin": "^0.3.1",
    "babel-plugin-syntax-dynamic-import": "^6.18.0",
    "chalk": "^2.2.0",
    "clean-webpack-plugin": "^0.1.19",
    "codecov": "^3.7.1",
    "cross-env": "^5.0.5",
    "css-loader": "^2.1.0",
    "eslint": "^5.16.0",
    "eslint-config-prettier": "^4.3.0",
    "eslint-plugin-babel": "^5.3.0",
    "eslint-plugin-json": "^1.4.0",
    "eslint-plugin-prettier": "^3.1.0",
    "eslint-plugin-react": "^7.13.0",
    "express": "^4.15.0",
    "fake-indexeddb": "^2.0.4",
    "file-loader": "^2.0.0",
    "front-matter": "^2.3.0",
    "fs-extra": "^6.0.0",
    "glob": "^7.1.2",
    "html-webpack-plugin": "^3.2.0",
    "jest": "^23.5.0",
    "jest-diff": "^25.0.0",
    "jest-extended": "^0.11.2",
    "jest-junit": "^5.0.0",
    "jest-localstorage-mock": "^2.3.0",
    "klaw-sync": "^3.0.0",
    "legal-eagle": "0.16.0",
    "mini-css-extract-plugin": "^0.4.0",
    "node-sass": "^4.13.1",
    "parallel-webpack": "^2.3.0",
    "prettier": "2.0.5",
    "request": "^2.72.0",
    "rimraf": "^2.5.2",
    "sass-loader": "^7.0.1",
    "semver": "^5.5.0",
    "spectron": "10.0.1",
    "stop-build": "^1.1.0",
    "style-loader": "^0.21.0",
    "to-camel-case": "^1.0.0",
    "ts-jest": "^23.1.4",
    "ts-node": "^7.0.0",
    "tslint": "^5.11.0",
    "tslint-config-prettier": "^1.14.0",
    "tslint-microsoft-contrib": "^5.2.1",
    "tslint-react": "^3.6.0",
    "typescript": "^3.9.5",
    "typescript-tslint-plugin": "^0.0.6",
    "webpack": "^4.8.3",
    "webpack-bundle-analyzer": "^3.3.2",
    "webpack-dev-middleware": "^3.1.3",
    "webpack-hot-middleware": "^2.22.2",
    "webpack-merge": "^4.1.2",
    "xml2js": "^0.4.16",
    "xvfb-maybe": "^0.2.1"
  },
  "devDependencies": {
    "@types/byline": "^4.2.31",
    "@types/classnames": "^2.2.2",
    "@types/clean-webpack-plugin": "^0.1.2",
    "@types/codemirror": "0.0.76",
    "@types/deep-equal": "^1.0.1",
    "@types/double-ended-queue": "^2.1.0",
    "@types/electron-packager": "^13.0.0",
    "@types/electron-winstaller": "^2.6.0",
    "@types/event-kit": "^1.2.28",
    "@types/express": "^4.11.0",
    "@types/extract-text-webpack-plugin": "^3.0.3",
    "@types/file-url": "^2.0.0",
    "@types/fs-extra": "^7.0.0",
    "@types/fuzzaldrin-plus": "^0.0.1",
    "@types/glob": "^5.0.35",
    "@types/html-webpack-plugin": "^2.30.3",
    "@types/jest": "^23.3.1",
    "@types/keytar": "^4.4.2",
    "@types/legal-eagle": "^0.15.0",
    "@types/memoize-one": "^3.1.1",
    "@types/mini-css-extract-plugin": "^0.2.0",
    "@types/moment-duration-format": "^2.2.2",
    "@types/mri": "^1.1.0",
    "@types/node": "12.12.24",
    "@types/prettier": "^2.0.1",
    "@types/react": "^16.8.7",
    "@types/react-css-transition-replace": "^2.1.3",
    "@types/react-dom": "^16.8.2",
    "@types/react-transition-group": "1.1.1",
    "@types/react-virtualized": "^9.7.12",
    "@types/request": "^2.0.9",
    "@types/semver": "^5.5.0",
    "@types/strip-ansi": "^3.0.0",
    "@types/temp": "^0.8.29",
    "@types/textarea-caret": "^3.0.0",
    "@types/to-camel-case": "^1.0.0",
    "@types/ua-parser-js": "^0.7.30",
    "@types/untildify": "^3.0.0",
    "@types/uuid": "^3.4.0",
    "@types/webpack": "^4.4.0",
    "@types/webpack-bundle-analyzer": "^2.9.2",
    "@types/webpack-dev-middleware": "^2.0.1",
    "@types/webpack-hot-middleware": "^2.16.3",
    "@types/webpack-merge": "^4.1.3",
    "@types/winston": "^2.2.0",
    "@types/xml2js": "^0.4.0",
    "electron": "8.4.0",
    "electron-builder": "22.4.0",
    "electron-packager": "^14.2.1",
    "electron-winstaller": "4.0.0"
  }
}<|MERGE_RESOLUTION|>--- conflicted
+++ resolved
@@ -55,12 +55,8 @@
     "yarn": ">= 1.9"
   },
   "dependencies": {
-<<<<<<< HEAD
     "@primer/octicons": "^10.0.0",
-=======
-    "@primer/octicons": "^9.1.0",
     "@types/plist": "^3.0.2",
->>>>>>> 47760319
     "@typescript-eslint/eslint-plugin": "3.3.0",
     "@typescript-eslint/parser": "3.3.0",
     "airbnb-browser-shims": "^3.0.0",
