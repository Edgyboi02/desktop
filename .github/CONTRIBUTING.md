# Contributing to GitHub Desktop

:+1: :tada: :sparkling_heart: Thanks for your interest! :sparkling_heart: :tada: :+1:

The following is a set of guidelines for contributing to GitHub Desktop and its
related projects, which are hosted in the [Desktop organization](https://github.com/desktop)
on GitHub. These are just guidelines, not rules. Use your best judgment, and
feel free to propose changes to this document in a pull request.

Note that GitHub Desktop is an evolving project, so expect things to change over
time as the team learns, listens and refines how we work with the community.

#### Table Of Contents

[What should I know before I get started?](#what-should-i-know-before-i-get-started)
  * [Code of Conduct](#code-of-conduct)
  * [The Roadmap](#the-roadmap)

[How Can I Contribute?](#how-can-i-contribute)
  * [Reporting Bugs](#reporting-bugs)
  * [Suggesting Enhancements](#suggesting-enhancements)
  * [Help Wanted](#help-wanted)

[Additional Notes](#additional-notes)
  * [Issue and Pull Request Labels](#issue-and-pull-request-labels)

## What should I know before I get started?

### Code of Conduct

This project adheres to the Contributor Covenant [code of conduct](../CODE_OF_CONDUCT.md).
By participating, you are expected to uphold this code.
Please report unacceptable behavior to [opensource+desktop@github.com](mailto:opensource+desktop@github.com).

### The Roadmap

GitHub Desktop recently announced its
[1.0 release](https://github.com/blog/2437-announcing-github-desktop-1-0) and
are working towards deprecating the classic Mac and Windows applications.

Beyond that, we are working on a roadmap you can read [here](https://github.com/desktop/desktop/blob/master/docs/process/roadmap.md).
The immediate milestones are more detailed, and the latter milestones are more
fuzzy and subject to change.

If you have ideas or suggestions please read the
[Suggesting Enhancements](#suggesting-enhancements) section below to understand
how to contribute your feedback.

## How Can I Contribute?

### Reporting Bugs

This section guides you through submitting a bug report for GitHub Desktop.
Following these guidelines helps maintainers and the community understand your
report :pencil:, reproduce the behavior :computer: :computer:, and find related
reports :mag_right:.

Before creating bug reports, please check [this list](#before-submitting-a-bug-report)
as you might find out that you don't need to create one. When you are creating
a bug report, please [include as many details as possible](#how-do-i-submit-a-good-bug-report).
Fill out [the required template](ISSUE_TEMPLATE.md), the information
it asks for helps us resolve issues faster.

#### Before Submitting A Bug Report

**Perform a [cursory search](https://github.com/desktop/desktop/labels/bug)**
to see if the problem has already been reported. If it does exist, add a
:thumbsup: to the issue to indicate this is also an issue for you, and add a
comment to the existing issue if there is extra information you can contribute.

#### How Do I Submit A (Good) Bug Report?

Bugs are tracked as [GitHub issues](https://guides.github.com/features/issues/).

Simply create an issue on the [GitHub Desktop issue tracker](https://github.com/desktop/desktop/issues/new?template=bug_report.md)
and fill out the provided issue template.

The information we are interested in includes:

 - details about your environment - which build, which operating system
 - details about reproducing the issue - what steps to take, what happens, how
   often it happens
 - other relevant information - log files, screenshots, etc

### Suggesting Enhancements

This section guides you through submitting an enhancement suggestion for
GitHub Desktop, including completely new features and minor improvements to
existing functionality. Following these guidelines helps maintainers and the
community understand your suggestion :pencil: and find related suggestions
:mag_right:.

Before creating enhancement suggestions, please check [this list](#before-submitting-an-enhancement-suggestion)
as you might find out that you don't need to create one. When you are creating
an enhancement suggestion, please [include as many details as possible](#how-do-i-submit-a-good-enhancement-suggestion).
Fill in [the template](ISSUE_TEMPLATE.md), including the steps
that you imagine you would take if the feature you're requesting existed.

#### Before Submitting An Enhancement Suggestion

**Perform a [cursory search](https://github.com/desktop/desktop/labels/enhancement)**
to see if the enhancement has already been suggested. If it has, add a
:thumbsup: to indicate your interest in it, or comment if there is additional
information you would like to add.

#### How Do I Submit A (Good) Enhancement Suggestion?

Enhancement suggestions are tracked as [GitHub issues](https://guides.github.com/features/issues/).

Simply create an issue on the [GitHub Desktop issue tracker](https://github.com/desktop/desktop/issues/new?template=feature_request.md)
and fill out the provided issue template.

Some additional advice:

* **Use a clear and descriptive title** for the feature request
* **Provide a step-by-step description of the suggested enhancement**
  This additional context helps the maintainers understand the enhancement from
  your perspective
* **Explain why this enhancement would be useful** to GitHub Desktop users
* **Include screenshots and animated GIFs** if relevant to help you demonstrate
  the steps or point out the part of GitHub Desktop which the suggestion is
  related to. You can use [this tool](http://www.cockos.com/licecap/) to record
  GIFs on macOS and Windows
* **List some other applications where this enhancement exists, if applicable**

### Help Wanted

As part of building GitHub Desktop, we'll identify tasks that are good for
external contributors to pick up. These tasks:

 - have low impact, or have a known workaround
 - should be addressed
 - have a narrow scope and/or easy reproduction steps
 - can be worked on independent of other tasks

These issues will be labelled as [`help wanted`](https://github.com/desktop/desktop/labels/help%20wanted)
in the repository. If you are interested in contributing to the project, please
comment on the issue to let the core team (and the community) know you are
interested in the issue.

## Additional Notes

### Issue and Pull Request Labels

This section lists the labels we use to help us track and manage issues and
pull requests.

#### Type of Issue and Issue State

| Label name | :mag_right: | Description |
| --- | --- | --- |
| `enhancement` | [search](https://github.com/desktop/desktop/labels/enhancement) | Feature requests |
| `bug` | [search](https://github.com/desktop/desktop/labels/bug)  | Confirmed bugs or reports that are very likely to be bugs |
| `more-information-needed` | [search](https://github.com/desktop/desktop/labels/more-information-needed) | More information needs to be collected about these problems or feature requests (e.g. steps to reproduce) |
| `reviewer-needs-to-reproduce` | [search](https://github.com/desktop/desktop/labels/reviewer-needs-to-reproduce)  | Potential bugs that still need to be reliably reproduced by a reviewer |
| `stale` | [search](https://github.com/desktop/desktop/labels/stale) | Issues that are inactive and marked to be closed |
| `macOS` | [search](https://github.com/desktop/desktop/labels/macOS)  | Issues specific to macOS users |
| `Windows` | [search](https://github.com/desktop/desktop/labels/Windows)  | Issues specific to Windows users |
| `codemirror` | [search](https://github.com/desktop/desktop/labels/codemirror)  | Issues related to our use of [CodeMirror](https://codemirror.net/) that may require upstream fixes |
| `electron` | [search](https://github.com/desktop/desktop/labels/electron) | Issues related to our use of [Electron](https://electron.atom.io) that may require upstream fixes |
| `themes` | [search](https://github.com/desktop/desktop/labels/themes) | Issues related the light or dark themes that ship in Desktop |
| `user-research` | [search](https://github.com/desktop/desktop/labels/user-research) | Issues that might benefit from user interviews, validations, and/or usability testing |
<<<<<<< HEAD
=======
| `integrations` | [search](https://github.com/desktop/desktop/labels/integrations) | Issues related to editor and shell integrations that ship in Desktop |
>>>>>>> c28aeaa8

#### Topics

| Label name | :mag_right: | Description |
| --- | --- | --- |
| `help wanted` | [search](https://github.com/desktop/desktop/labels/help%20wanted)  | Issues marked as ideal for external contributors |
| `tech-debt` | [search](https://github.com/desktop/desktop/labels/tech-debt) | Issues related to code or architecture decisions |
| `needs-design-input` | [search](https://github.com/desktop/desktop/labels/needs-design-input)  | Issues that require design input from the core team before the work can be started |

#### Workflow

| Label name | :mag_right: | Description |
| --- | --- | --- |
| `infrastructure` | [search](https://github.com/desktop/desktop/labels/infrastructure) | Pull requests not related to the core application - documentation, dependencies, tooling, etc |
| `ready-for-review` | [search](https://github.com/desktop/desktop/labels/ready-for-review)  | Pull Requests that are ready to be reviewed by the maintainers |<|MERGE_RESOLUTION|>--- conflicted
+++ resolved
@@ -160,10 +160,7 @@
 | `electron` | [search](https://github.com/desktop/desktop/labels/electron) | Issues related to our use of [Electron](https://electron.atom.io) that may require upstream fixes |
 | `themes` | [search](https://github.com/desktop/desktop/labels/themes) | Issues related the light or dark themes that ship in Desktop |
 | `user-research` | [search](https://github.com/desktop/desktop/labels/user-research) | Issues that might benefit from user interviews, validations, and/or usability testing |
-<<<<<<< HEAD
-=======
 | `integrations` | [search](https://github.com/desktop/desktop/labels/integrations) | Issues related to editor and shell integrations that ship in Desktop |
->>>>>>> c28aeaa8
 
 #### Topics
 
